pipeline {
  agent {
    label 'nimbus-cloud'
  }

  tools {
    go 'Go 1.17'
  }

  environment {
    PATH = "${env.HOME}/go/bin:${env.HOME}/google-cloud-sdk/bin:${env.PATH}"
    GITHUB_CREDS_PSW = credentials("GITHUB_TOKEN")
    HARBOR_CREDS = credentials("projects-registry-vmware-tanzu_observability-robot")
    PREFIX = 'projects.registry.vmware.com/tanzu_observability'
    DOCKER_IMAGE = "kubernetes-operator-snapshot"
    VERSION_POSTFIX = "-alpha-${GIT_COMMIT.substring(0, 8)}"
    WAVEFRONT_TOKEN = credentials("WAVEFRONT_TOKEN_NIMBA")
  }

  parameters {
      string(name: 'OPERATOR_YAML_RC_SHA', defaultValue: '')
  }

  stages {
    stage("Go Tests and Publish Images") {
      parallel{
        stage("Publish Collector") {
          agent {
            label "worker-1"
          }
          tools {
            go 'Go 1.18'
          }
          environment {
            RELEASE_TYPE = "alpha"
            HARBOR_CREDS = credentials("projects-registry-vmware-tanzu_observability_keights_saas-robot")
            PREFIX = "projects.registry.vmware.com/tanzu_observability_keights_saas"
            DOCKER_IMAGE = "kubernetes-collector-snapshot"
          }
          steps {
            withEnv(["PATH+EXTRA=${HOME}/go/bin"]) {
               sh 'cd collector && ./hack/jenkins/install_docker_buildx.sh'
               sh 'cd collector && make semver-cli'
               sh 'echo $HARBOR_CREDS_PSW | docker login $PREFIX -u $HARBOR_CREDS_USR --password-stdin'
               sh 'cd collector && HARBOR_CREDS_USR=$(echo $HARBOR_CREDS_USR | sed \'s/\\$/\\$\\$/\') make clean publish'
            }
          }
        }

        stage("Publish Operator") {
          agent {
            label "worker-2"
          }
          environment {
            GCP_CREDS = credentials("GCP_CREDS")
            RELEASE_TYPE = "alpha"
            COLLECTOR_PREFIX = "projects.registry.vmware.com/tanzu_observability_keights_saas"
            TOKEN = credentials('GITHUB_TOKEN')
            COLLECTOR_IMAGE = "kubernetes-collector-snapshot"
          }
          steps {
            sh 'cd operator && ./hack/jenkins/setup-for-integration-test.sh'
            sh 'cd operator && ./hack/jenkins/install_docker_buildx.sh'
            sh 'cd operator && make semver-cli clean-build'
            sh 'cd operator && ./hack/jenkins/inject-collector-snapshot-image.sh -r $COLLECTOR_PREFIX -n $COLLECTOR_IMAGE -v $VERSION_POSTFIX'
            sh 'cd operator && echo $HARBOR_CREDS_PSW | docker login $PREFIX -u $HARBOR_CREDS_USR --password-stdin'
            sh 'cd operator && make docker-xplatform-build'
            sh 'cd operator && ./hack/jenkins/restore-collector-images.sh'
            sh 'cd operator && ./hack/jenkins/create-rc-ci.sh'
            script {
              env.OPERATOR_YAML_RC_SHA = sh(returnStdout: true, script: 'git rev-parse HEAD').trim()
            }
          }
        }

        stage("Collector Go Tests") {
          agent {
<<<<<<< HEAD
            label "worker-1"
=======
            label "worker-3"
>>>>>>> b628da28
          }
          tools {
            go 'Go 1.18'
          }
          steps {
            withEnv(["PATH+EXTRA=${HOME}/go/bin"]) {
              sh 'cd collector && make checkfmt vet tests'
            }
          }
        }
        stage("Operator Go Tests") {
          agent {
<<<<<<< HEAD
            label "worker-2"
=======
            label "worker-4"
>>>>>>> b628da28
          }
          steps {
            sh 'cd operator && make checkfmt vet test'
            sh 'cd operator && make linux-golangci-lint'
            sh 'cd operator && make golangci-lint'
          }
        }

<<<<<<< HEAD
    stage("Build Collector and Publish Collector/Operator") {
      parallel{
        stage("Test Openshift build") {
          agent {
            label "worker-1"
          }
          steps {
            sh 'cd collector && docker build -f deploy/docker/Dockerfile-rhel .'
          }
        }

        stage("Publish Collector") {
          agent {
            label "worker-2"
          }
          tools {
            go 'Go 1.18'
          }
          environment {
            RELEASE_TYPE = "alpha"
            HARBOR_CREDS = credentials("projects-registry-vmware-tanzu_observability_keights_saas-robot")
            PREFIX = "projects.registry.vmware.com/tanzu_observability_keights_saas"
            DOCKER_IMAGE = "kubernetes-collector-snapshot"
          }
          steps {
            withEnv(["PATH+EXTRA=${HOME}/go/bin"]) {
               sh 'cd collector && ./hack/jenkins/install_docker_buildx.sh'
               sh 'make semver-cli'
               sh 'echo $HARBOR_CREDS_PSW | docker login $PREFIX -u $HARBOR_CREDS_USR --password-stdin'
               sh 'cd collector && HARBOR_CREDS_USR=$(echo $HARBOR_CREDS_USR | sed \'s/\\$/\\$\\$/\') make publish'
            }
=======
        stage("Test Openshift build") {
          agent {
            label "worker-5"
          }
          steps {
            sh 'cd collector && docker build -f deploy/docker/Dockerfile-rhel .'
>>>>>>> b628da28
          }
        }

        stage("Publish Operator") {
          environment {
            GCP_CREDS = credentials("GCP_CREDS")
            RELEASE_TYPE = "alpha"
            COLLECTOR_PREFIX = "projects.registry.vmware.com/tanzu_observability_keights_saas"
            TOKEN = credentials('GITHUB_TOKEN')
            COLLECTOR_IMAGE = "kubernetes-collector-snapshot"
          }
          steps {
            sh 'cd operator && ./hack/jenkins/setup-for-integration-test.sh'
            sh 'cd operator && ./hack/jenkins/install_docker_buildx.sh'
            sh 'make semver-cli'
            sh 'cd operator && ./hack/jenkins/inject-collector-snapshot-image.sh -r $COLLECTOR_PREFIX -n $COLLECTOR_IMAGE -v $VERSION_POSTFIX'
            sh 'cd operator && echo $HARBOR_CREDS_PSW | docker login $PREFIX -u $HARBOR_CREDS_USR --password-stdin'
            sh 'cd operator && make docker-xplatform-build'
            sh 'cd operator && ./hack/jenkins/restore-collector-images.sh'
            sh 'cd operator && ./hack/jenkins/create-rc-ci.sh'
            script {
              env.OPERATOR_YAML_RC_SHA = sh(returnStdout: true, script: 'git rev-parse HEAD').trim()
            }
          }
        }
      }
    }

    stage('Run Collector Integration Tests') {
      // To save time, the integration tests and wavefront-metrics tests are split up between gke and eks
      // But we want to make sure that the combined and default integration tests are run on both
      parallel {
        stage("GKE Integration Test") {
          agent {
            label "worker-1"
          }
          options {
            timeout(time: 30, unit: 'MINUTES')
          }
          tools {
            go 'Go 1.18'
          }
          environment {
            GCP_CREDS = credentials("GCP_CREDS")
            GKE_CLUSTER_NAME = "k8po-jenkins-ci-zone-a"
            GCP_ZONE="a"
            PREFIX = "projects.registry.vmware.com/tanzu_observability_keights_saas"
            DOCKER_IMAGE = "kubernetes-collector-snapshot"
            INTEGRATION_TEST_ARGS="all"
            INTEGRATION_TEST_BUILD="ci"
          }
          steps {
            withEnv(["PATH+GO=${HOME}/go/bin", "PATH+GCLOUD=${HOME}/google-cloud-sdk/bin"]) {
              lock("integration-test-gke") {
                sh 'cd collector && ./hack/jenkins/setup-for-integration-test.sh -k gke'
                sh 'cd collector && make gke-connect-to-cluster'
                sh 'cd collector && make clean-cluster'
                sh 'cd collector && make integration-test'
                sh 'cd collector && make clean-cluster'
              }
            }
          }
        }
        stage("EKS Integration Test") {
          agent {
            label "worker-2"
          }
          options {
            timeout(time: 30, unit: 'MINUTES')
          }
          tools {
            go 'Go 1.18'
          }
          environment {
            PREFIX = "projects.registry.vmware.com/tanzu_observability_keights_saas"
            DOCKER_IMAGE = "kubernetes-collector-snapshot"
            AWS_SHARED_CREDENTIALS_FILE = credentials("k8po-ci-aws-creds")
            AWS_CONFIG_FILE = credentials("k8po-ci-aws-profile")
            INTEGRATION_TEST_ARGS="all"
            INTEGRATION_TEST_BUILD="ci"
          }
          steps {
            withEnv(["PATH+GO=${HOME}/go/bin"]) {
              lock("integration-test-eks") {
                sh 'cd collector && ./hack/jenkins/setup-for-integration-test.sh -k eks'
                sh 'cd collector && make target-eks'
                sh 'cd collector && make clean-cluster'
                sh 'cd collector && make integration-test'
                sh 'cd collector && make clean-cluster'
              }
            }
          }
        }
        stage("AKS Integration Test") {
          agent {
            label "worker-3"
          }
          options {
            timeout(time: 30, unit: 'MINUTES')
          }
          tools {
            go 'Go 1.18'
          }
          environment {
            AKS_CLUSTER_NAME = "k8po-ci"
            PREFIX = "projects.registry.vmware.com/tanzu_observability_keights_saas"
            DOCKER_IMAGE = "kubernetes-collector-snapshot"
            INTEGRATION_TEST_ARGS="real-proxy-metrics"
            INTEGRATION_TEST_BUILD="ci"
          }
          steps {
            withEnv(["PATH+GO=${HOME}/go/bin"]) {
             lock("integration-test-aks") {
               withCredentials([file(credentialsId: 'aks-kube-config', variable: 'KUBECONFIG')]) {
                 sh 'cd collector && ./hack/jenkins/setup-for-integration-test.sh -k aks'
                 sh 'cd collector && kubectl config use k8po-ci'
                 sh 'cd collector && make clean-cluster'
                 sh 'cd collector && make integration-test'
                 sh 'cd collector && make clean-cluster'
               }
             }
            }
          }
        }
      }
    }

    stage("Run Operator Integration Tests") {
      environment {
        OPERATOR_YAML_TYPE="rc"
        TOKEN = credentials('GITHUB_TOKEN')
      }

      parallel {
        stage("GKE") {
          agent {
            label "worker-1"
          }
          options {
            timeout(time: 30, unit: 'MINUTES')
          }
          environment {
            GKE_CLUSTER_NAME = "k8po-jenkins-ci-zone-a"
            GCP_ZONE="a"
            GCP_CREDS = credentials("GCP_CREDS")
            GCP_PROJECT = "wavefront-gcp-dev"
          }
          steps {
            sh 'cd operator && ./hack/jenkins/setup-for-integration-test.sh'
            sh 'cd operator && ./hack/jenkins/install_docker_buildx.sh'
            sh 'cd operator && make semver-cli'
            lock("integration-test-gke") {
              sh 'cd operator && make gke-connect-to-cluster'
              sh 'cd operator && make clean-cluster'
              sh 'cd operator && make integration-test'
              sh 'cd operator && make clean-cluster'
            }
          }
        }

        stage("GKE with customization") {
          agent {
            label "worker-2"
          }
          options {
            timeout(time: 30, unit: 'MINUTES')
          }
          environment {
            GKE_CLUSTER_NAME = "k8po-jenkins-ci-2"
            GCP_ZONE="a"
            GCP_CREDS = credentials("GCP_CREDS")
            GCP_PROJECT = "wavefront-gcp-dev"
            KUSTOMIZATION_TYPE="custom"
            NS="custom-namespace"
            SOURCE_PREFIX="projects.registry.vmware.com/tanzu_observability"
            PREFIX="projects.registry.vmware.com/tanzu_observability_keights_saas"
            HARBOR_CREDS = credentials("projects-registry-vmware-tanzu_observability_keights_saas-robot")
            INTEGRATION_TEST_ARGS="-r advanced"
          }
          steps {
            sh 'cd operator && ./hack/jenkins/setup-for-integration-test.sh'
            sh 'cd operator && ./hack/jenkins/install_docker_buildx.sh'
            sh 'cd operator && make semver-cli'
            lock("integration-test-gke-2") {
              sh 'cd operator && make gke-connect-to-cluster'
              sh 'cd operator && docker logout $PREFIX'
              sh 'cd operator && echo $HARBOR_CREDS_PSW | docker login $PREFIX -u $HARBOR_CREDS_USR --password-stdin'
              sh 'cd operator && make docker-copy-images'
              sh 'cd operator && make integration-test'
              sh 'cd operator && make clean-cluster'
            }
          }
        }

        stage("EKS") {
          agent {
<<<<<<< HEAD
            label "worker-2"
=======
            label "worker-3"
>>>>>>> b628da28
          }
          options {
            timeout(time: 30, unit: 'MINUTES')
          }
          environment {
            GCP_CREDS = credentials("GCP_CREDS")
            AWS_SHARED_CREDENTIALS_FILE = credentials("k8po-ci-aws-creds")
            AWS_CONFIG_FILE = credentials("k8po-ci-aws-profile")
            INTEGRATION_TEST_ARGS="-r advanced"
          }
          steps {
            sh 'cd operator && ./hack/jenkins/setup-for-integration-test.sh'
            sh 'cd operator && ./hack/jenkins/install_docker_buildx.sh'
            sh 'cd operator && make semver-cli'
            lock("integration-test-eks") {
              sh 'cd operator && make target-eks'
              sh 'cd operator && make clean-cluster'
              sh 'cd operator && make integration-test'
              sh 'cd operator && make clean-cluster'
            }
          }
        }

        stage("AKS") {
          agent {
<<<<<<< HEAD
            label "worker-3"
=======
            label "worker-4"
>>>>>>> b628da28
          }
          options {
            timeout(time: 30, unit: 'MINUTES')
          }
          environment {
            GCP_CREDS = credentials("GCP_CREDS")
            AKS_CLUSTER_NAME = "k8po-ci"
          }
          steps {
            sh 'cd operator && ./hack/jenkins/setup-for-integration-test.sh'
            sh 'cd operator && ./hack/jenkins/install_docker_buildx.sh'
            sh 'cd operator && make semver-cli'
            lock("integration-test-aks") {
              withCredentials([file(credentialsId: 'aks-kube-config', variable: 'KUBECONFIG')]) {
                sh 'cd operator && kubectl config use k8po-ci'
                sh 'cd operator && make clean-cluster'
                sh 'cd operator && make integration-test'
                sh 'cd operator && make clean-cluster'
              }
            }
          }
        }
      }
    }
  }

  post {
    regression {
      slackSend (channel: '#tobs-k8po-team', color: '#FF0000', message: "CI BUILD FAILED: <${env.BUILD_URL}|${env.JOB_NAME} [${env.BUILD_NUMBER}]>")
    }
    fixed {
      slackSend (channel: '#tobs-k8po-team', color: '#008000', message: "CI BUILD FIXED: <${env.BUILD_URL}|${env.JOB_NAME} [${env.BUILD_NUMBER}]>")
    }
  }
}<|MERGE_RESOLUTION|>--- conflicted
+++ resolved
@@ -75,11 +75,7 @@
 
         stage("Collector Go Tests") {
           agent {
-<<<<<<< HEAD
-            label "worker-1"
-=======
             label "worker-3"
->>>>>>> b628da28
           }
           tools {
             go 'Go 1.18'
@@ -91,13 +87,6 @@
           }
         }
         stage("Operator Go Tests") {
-          agent {
-<<<<<<< HEAD
-            label "worker-2"
-=======
-            label "worker-4"
->>>>>>> b628da28
-          }
           steps {
             sh 'cd operator && make checkfmt vet test'
             sh 'cd operator && make linux-golangci-lint'
@@ -105,69 +94,12 @@
           }
         }
 
-<<<<<<< HEAD
-    stage("Build Collector and Publish Collector/Operator") {
-      parallel{
         stage("Test Openshift build") {
           agent {
-            label "worker-1"
+            label "worker-5"
           }
           steps {
             sh 'cd collector && docker build -f deploy/docker/Dockerfile-rhel .'
-          }
-        }
-
-        stage("Publish Collector") {
-          agent {
-            label "worker-2"
-          }
-          tools {
-            go 'Go 1.18'
-          }
-          environment {
-            RELEASE_TYPE = "alpha"
-            HARBOR_CREDS = credentials("projects-registry-vmware-tanzu_observability_keights_saas-robot")
-            PREFIX = "projects.registry.vmware.com/tanzu_observability_keights_saas"
-            DOCKER_IMAGE = "kubernetes-collector-snapshot"
-          }
-          steps {
-            withEnv(["PATH+EXTRA=${HOME}/go/bin"]) {
-               sh 'cd collector && ./hack/jenkins/install_docker_buildx.sh'
-               sh 'make semver-cli'
-               sh 'echo $HARBOR_CREDS_PSW | docker login $PREFIX -u $HARBOR_CREDS_USR --password-stdin'
-               sh 'cd collector && HARBOR_CREDS_USR=$(echo $HARBOR_CREDS_USR | sed \'s/\\$/\\$\\$/\') make publish'
-            }
-=======
-        stage("Test Openshift build") {
-          agent {
-            label "worker-5"
-          }
-          steps {
-            sh 'cd collector && docker build -f deploy/docker/Dockerfile-rhel .'
->>>>>>> b628da28
-          }
-        }
-
-        stage("Publish Operator") {
-          environment {
-            GCP_CREDS = credentials("GCP_CREDS")
-            RELEASE_TYPE = "alpha"
-            COLLECTOR_PREFIX = "projects.registry.vmware.com/tanzu_observability_keights_saas"
-            TOKEN = credentials('GITHUB_TOKEN')
-            COLLECTOR_IMAGE = "kubernetes-collector-snapshot"
-          }
-          steps {
-            sh 'cd operator && ./hack/jenkins/setup-for-integration-test.sh'
-            sh 'cd operator && ./hack/jenkins/install_docker_buildx.sh'
-            sh 'make semver-cli'
-            sh 'cd operator && ./hack/jenkins/inject-collector-snapshot-image.sh -r $COLLECTOR_PREFIX -n $COLLECTOR_IMAGE -v $VERSION_POSTFIX'
-            sh 'cd operator && echo $HARBOR_CREDS_PSW | docker login $PREFIX -u $HARBOR_CREDS_USR --password-stdin'
-            sh 'cd operator && make docker-xplatform-build'
-            sh 'cd operator && ./hack/jenkins/restore-collector-images.sh'
-            sh 'cd operator && ./hack/jenkins/create-rc-ci.sh'
-            script {
-              env.OPERATOR_YAML_RC_SHA = sh(returnStdout: true, script: 'git rev-parse HEAD').trim()
-            }
           }
         }
       }
@@ -341,11 +273,7 @@
 
         stage("EKS") {
           agent {
-<<<<<<< HEAD
-            label "worker-2"
-=======
             label "worker-3"
->>>>>>> b628da28
           }
           options {
             timeout(time: 30, unit: 'MINUTES')
@@ -371,11 +299,7 @@
 
         stage("AKS") {
           agent {
-<<<<<<< HEAD
-            label "worker-3"
-=======
             label "worker-4"
->>>>>>> b628da28
           }
           options {
             timeout(time: 30, unit: 'MINUTES')
