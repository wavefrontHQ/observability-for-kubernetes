--- conflicted
+++ resolved
@@ -1,4 +1,6 @@
-<<<<<<< HEAD
+include ../Makefile
+include make/k8s-envs/*.mk
+
 DEBUG?=false
 COVER?=false
 IMAGE_MODE_POSTFIX?=
@@ -15,10 +17,6 @@
 		$(shell kubectl get pods --namespace wavefront-collector | grep wavefront-collector | head -n1 | awk '{print $$1}') \
 		-- /bin/bash
 
-=======
-include ../Makefile
-include make/k8s-envs/*.mk
->>>>>>> b628da28
 
 PREFIX?=projects.registry.vmware.com/tanzu_observability_keights_saas
 DOCKER_IMAGE?=kubernetes-collector-snapshot
@@ -102,17 +100,20 @@
 
 .PHONY: container
 container: $(SEMVER_CLI_BIN)
-<<<<<<< HEAD
-	# Run build in a container in order to have reproducible builds
-	docker build \
-	-f $(REPO_DIR)/Dockerfile.non-cross-platform$(IMAGE_MODE_POSTFIX) \
-	--build-arg BINARY_NAME=$(BINARY_NAME) --build-arg LDFLAGS="$(LDFLAGS)" \
-	--pull -t $(PREFIX)/$(DOCKER_IMAGE):$(VERSION) .
-=======
 	make build -o fmt -o vet
 	docker build -f Dockerfile \
 	--pull -t $(PREFIX)/$(DOCKER_IMAGE):$(VERSION) $(OUT_DIR)
->>>>>>> b628da28
+ifneq ($(OVERRIDE_IMAGE_NAME),)
+	docker tag $(PREFIX)/$(DOCKER_IMAGE):$(VERSION) $(OVERRIDE_IMAGE_NAME)
+endif
+
+cover-container: $(SEMVER_CLI_BIN)
+	# Run build in a container in order to have reproducible builds
+	docker build \
+	-f $(REPO_DIR)/Dockerfile.non-cross-platform-cover \
+	--build-arg BINARY_NAME=$(BINARY_NAME) \
+	--build-arg RELEASE_VERSION=$(RELEASE_VERSION) --build-arg GIT_COMMIT="$(GIT_COMMIT)" \
+	--pull -t $(PREFIX)/$(DOCKER_IMAGE):$(VERSION) .
 ifneq ($(OVERRIDE_IMAGE_NAME),)
 	docker tag $(PREFIX)/$(DOCKER_IMAGE):$(VERSION) $(OVERRIDE_IMAGE_NAME)
 endif
@@ -159,15 +160,6 @@
 $(GO_IMPORTS_BIN):
 	@(cd $(REPO_DIR)/..; CGO_ENABLED=0 go install golang.org/x/tools/cmd/goimports@latest)
 
-<<<<<<< HEAD
-.PHONY: semver-cli
-semver-cli: $(SEMVER_CLI_BIN)
-
-$(SEMVER_CLI_BIN):
-	@(cd ../ && make semver-cli)
-
-=======
->>>>>>> b628da28
 %.peg.go: %.peg
 	peg -switch -inline $<
 
