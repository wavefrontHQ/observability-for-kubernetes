--- conflicted
+++ resolved
@@ -24,7 +24,6 @@
         key: kubernetes.io/arch
         value: arm64
       containers:
-<<<<<<< HEAD
       - name: wavefront-proxy
         image: wavefronthq/proxy:13.7
         imagePullPolicy: IfNotPresent
@@ -44,27 +43,7 @@
         #  protocol: TCP
         securityContext:
           privileged: false
-=======
-        - name: wavefront-proxy
-          image: projects.registry.vmware.com/tanzu_observability/proxy:13.4
-          imagePullPolicy: IfNotPresent
-          env:
-            - name: WAVEFRONT_URL
-              value: https://YOUR_CLUSTER.wavefront.com/api/
-            - name: WAVEFRONT_TOKEN
-              value: YOUR_API_TOKEN
-          # Uncomment the below lines to consume Zipkin/Istio traces
-          #- name: WAVEFRONT_PROXY_ARGS
-          #  value: --traceZipkinListenerPorts 9411
-          ports:
-            - containerPort: 2878
-              protocol: TCP
-          # Uncomment the below lines to consume Zipkin/Istio traces
-          #- containerPort: 9411
-          #  protocol: TCP
-          securityContext:
-            privileged: false
->>>>>>> 55610495
+
 ---
 apiVersion: v1
 kind: Service
