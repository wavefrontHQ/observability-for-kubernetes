--- conflicted
+++ resolved
@@ -40,12 +40,7 @@
 oc create -f wavefront-collector-operator_v1beta1_cr.yaml -n wavefront-collector
 ``` 
 
-
-<<<<<<< HEAD
 ### Option 1. Using external Wavefront Proxy
-=======
-### Option 1. Using external Wavefront proxy 
->>>>>>> 9e67e587
 
 * Uncomment the property `collector.proxyAddress` and provide the external Wavefront proxy IP address with port and set `proxy.enabled: false` in `wavefront-collector-operator_v1beta1_cr.yaml`. 
 
