--- conflicted
+++ resolved
@@ -40,13 +40,8 @@
 
 ### Excluding annotation discovered resources
 
-<<<<<<< HEAD
 The Kubernetes Metrics Collector can exclude resources from being detected by annotation-based discovery. It can have multiple exclusion
 selectors. The Collector will exclude a resource if any of the exclusion selectors match.
-=======
-The collector can exclude resources from being detected by annotation-based discovery. It can have multiple exclusion 
-selectors. The collector will exclude a resource if any of the exclusion selectors match.
->>>>>>> 9e67e587
 
 ```yaml
 discovery:
