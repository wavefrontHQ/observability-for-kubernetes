--- conflicted
+++ resolved
@@ -6,21 +6,13 @@
 
 1. Copy the following images over to `YOUR_IMAGE_REGISTRY`, keeping the same repos and tags.
 
-<<<<<<< HEAD
-| Component                      | From                                                                                   | To                                                        |
-|--------------------------------|----------------------------------------------------------------------------------------|-----------------------------------------------------------|
-| Wavefront kubernetes operator  | `projects.registry.vmware.com/tanzu_observability/kubernetes-operator:2.4.0`           | `YOUR_IMAGE_REGISTRY/kubernetes-operator:2.4.0`           |
-| Wavefront kubernetes collector | `projects.registry.vmware.com/tanzu_observability/kubernetes-collector:1.16.0`         | `YOUR_IMAGE_REGISTRY/kubernetes-collector:1.16.0`         |
-| Wavefront Proxy                | `projects.registry.vmware.com/tanzu_observability/proxy:12.3`                          | `YOUR_IMAGE_REGISTRY/proxy:12.3`                          |
-| Wavefront logging              | `projects.registry.vmware.com/tanzu_observability/kubernetes-operator-fluentbit:2.0.8` | `YOUR_IMAGE_REGISTRY/kubernetes-operator-fluentbit:2.0.8` |
-=======
+
 | Component                             | From                                                                                   | To                                                        |
 |---------------------------------------|----------------------------------------------------------------------------------------|-----------------------------------------------------------|
 | Observability for Kubernetes Operator | `projects.registry.vmware.com/tanzu_observability/kubernetes-operator:2.4.0`           | `YOUR_IMAGE_REGISTRY/kubernetes-operator:2.4.0`           |
 | Kubernetes Metrics Collector          | `projects.registry.vmware.com/tanzu_observability/kubernetes-collector:1.16.0`         | `YOUR_IMAGE_REGISTRY/kubernetes-collector:1.16.0`         |
-| Wavefront Proxy                       | `projects.registry.vmware.com/tanzu_observability/proxy:12.1`                          | `YOUR_IMAGE_REGISTRY/proxy:12.1`                          |
+| Wavefront Proxy                       | `projects.registry.vmware.com/tanzu_observability/proxy:12.3`                          | `YOUR_IMAGE_REGISTRY/proxy:12.3`                          |
 | Operations for Applications logging   | `projects.registry.vmware.com/tanzu_observability/kubernetes-operator-fluentbit:2.0.8` | `YOUR_IMAGE_REGISTRY/kubernetes-operator-fluentbit:2.0.8` |
->>>>>>> 504557f4
 
 2. Create a local directory called `observability`.
 3. Download [wavefront-operator.yaml](https://raw.githubusercontent.com/wavefrontHQ/observability-for-kubernetes/main/deploy/wavefront-operator.yaml) into the `observability` directory.
