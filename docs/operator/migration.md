# Migration
This is a migration doc for the Operator from the manual and Helm Collector and proxy installation.
If you want to test the new Operator in parallel with your existing manual or Helm installation, use the [wavefront-allow-legacy-intall.yaml](../../deploy/scenarios/wavefront-allow-legacy-install.yaml) template.

## Migrate from Helm Installation

### 1. Install the operator

Follow [the operator installation instructions](../../README.md#deploy-the-wavefront-collector-and-proxy-with-the-operator).

In your `wavefront.yaml`,
 * set `spec.allowLegacyInstall` to `true`
 * set `spec.clusterName` to `<YOUR HELM CLUSTER NAME>-operator` 

### 2. Modify Your `wavefront.yaml`

Modify your `wavefront.yaml` to match your helm installation based on the information below.
The following table lists the mapping of configurable parameters of the Wavefront Helm chart to Wavefront Operator Custom Resource.
See [Custom Resource Scenarios](../../deploy/scenarios) for examples or refer to [wavefront.com_wavefronts.yaml](../../deploy/crd/wavefront.com_wavefronts.yaml) for information on all Custom Resource fields.

<<<<<<< HEAD
| Helm Collector Parameter | Observability for Kubernetes Operator Custom Resource `spec`. | Description |
|---|---|---|
| `clusterName` | `clusterName` | ClusterName is a unique name for the Kubernetes cluster to be identified via a metric tag in Operations for Applications. |
| `wavefront.url` | `wavefrontUrl` | The URL of your product cluster. Ex: https://<your_cluster>.wavefront.com. |
| `wavefront.token` | `wavefrontTokenSecret` | WavefrontTokenSecret is the name of the secret that contains a Wavefront API Token. |
| `collector.enabled` | `dataCollection.metrics.enable` | Metrics holds the configuration for node and cluster collectors. |
| `collector.interval` | `dataCollection.metrics.defaultCollectionInterval` | Default metrics collection interval. Defaults to 60s. |
| `collector.useProxy` | `NA` | The earlier Collector config parameter was meant to be used to support direct ingestion, which the Operator doesn't support. |
| `collector.proxyAddress` | `dataExport.externalWavefrontProxy.Url` | Url is the proxy URL that the collector sends metrics to. |
| `collector.tags` | `dataCollection.metrics.tags` | Map of tags (key/value) to add to all metrics collected. |
| `collector.filters.metricDenyList` | `dataCollection.metrics.filters.denyList` | List of metric patterns to deny. |
| `collector.filters.metricAllowList` | `dataCollection.metrics.filters.allowList` | List of metric patterns to allow. |
| `collector.discovery.enabled` | `dataCollection.metrics.enableDiscovery` | Rules based and Prometheus endpoints auto-discovery. Defaults to true. |
| `collector.resources` | `dataCollection.metrics.nodeCollector.resources` `dataCollection.metrics.clusterCollector.resources` | Compute resources required by the node and cluster collector containers. |
| `proxy.enabled` | `dataExport.wavefrontProxy.enable` | Enable is whether to enable the Wavefront proxy. Defaults to true. Disable to use `dataExport.externalWavefrontProxy.Url`. |
| `proxy.port` | `dataExport.wavefrontProxy.metricPort` | MetricPort is the port for sending Operations for Applications data format metrics. Defaults to 2878. |
| `proxy.httpProxyHost` | `dataExport.wavefrontProxy.httpProxy.secret` | Name of the secret containing the HttpProxy configuration. |
| `proxy.httpProxyPort` | `dataExport.wavefrontProxy.httpProxy.secret` | Name of the secret containing the HttpProxy configuration. |
| `proxy.useHttpProxyCAcert` | `dataExport.wavefrontProxy.httpProxy.secret` | Name of the secret containing the HttpProxy configuration. |
| `proxy.httpProxyUser` | `dataExport.wavefrontProxy.httpProxy.secret` | Name of the secret containing the HttpProxy configuration. |
| `proxy.httpProxyPassword` | `dataExport.wavefrontProxy.httpProxy.secret` | Name of the secret containing the HttpProxy configuration. |
| `proxy.tracePort` | `dataExport.wavefrontProxy.tracing.wavefront.port` | Port for sending distributed Operations for Applications format tracing data (usually 30000). |
| `proxy.jaegerPort` | `dataExport.wavefrontProxy.tracing.jaeger.port` | Port for Jaeger format tracing data (usually 30001). |
| `proxy. traceJaegerHttpListenerPort` | `dataExport.wavefrontProxy.tracing.jaeger. httpPort` | HttpPort for Jaeger Thrift format data (usually 30080). |
| `proxy. traceJaegerGrpcListenerPort` | `dataExport.wavefrontProxy.tracing.jaeger. grpcPort` | GrpcPort for Jaeger gRPC format data (usually 14250). |
| `proxy.zipkinPort` | `dataExport.wavefrontProxy.tracing.zipkin.port` | Port for Zipkin format tracing data (usually 9411). |
| `proxy.traceSamplingRate` | `dataExport.wavefrontProxy.tracing.wavefront. samplingRate` | SamplingRate Distributed tracing data sampling rate (0 to 1). |
| `proxy.traceSamplingDuration` | `dataExport.wavefrontProxy.tracing.wavefront. samplingDuration` | SamplingDuration When set to greater than 0, spans that exceed this duration will force trace to be sampled (ms). |
| `proxy. traceJaegerApplicationName` | `dataExport.wavefrontProxy.tracing.jaeger. applicationName` | Custom application name for traces received on Jaeger's HTTP or gRPC port. |
| `proxy. traceZipkinApplicationName` | `dataExport.wavefrontProxy.tracing.zipkin. applicationName` | Custom application name for traces received on Zipkin's port. |
| `proxy.histogramPort` | `dataExport.wavefrontProxy.histogram.port` | Port for Operations for Applications histogram distributions (usually 40000) |
| `proxy.histogramMinutePort` | `dataExport.wavefrontProxy.histogram.minutePort` | Port to accumulate 1-minute based histograms in the Operations for Applications data format (usually 40001). |
| `proxy.histogramHourPort` | `dataExport.wavefrontProxy.histogram.hourPort` | Port to accumulate 1-hour based histograms in the Operations for Applications data format (usually 40002). |
| `proxy.histogramDayPort` | `dataExport.wavefrontProxy.histogram.dayPort` | Port to accumulate 1-day based histograms in the Operations for Applications data format (usually 40002). |
| `proxy.deltaCounterPort` | `dataExport.wavefrontProxy.deltaCounterPort` | Port to send delta counters in the Operations for Applications data format (usually 50000). |
| `proxy.args` | `dataExport.wavefrontProxy.args` | Additional Wavefront proxy properties can be passed as command line arguments in the `--<property_name> <value>` format. Multiple properties can be specified. |
| `proxy.preprocessor.rules.yaml` | `dataExport.wavefrontProxy.preprocessor` | Name of the configmap containing a rules.yaml key with proxy preprocessing rules. |
=======
| Helm collector parameter           | Wavefront operator Custom Resource `spec`.                                                         | Description                                                                                                                                                    |
|------------------------------------|----------------------------------------------------------------------------------------------------|----------------------------------------------------------------------------------------------------------------------------------------------------------------|
| `clusterName`                      | `clusterName`                                                                                      | ClusterName is a unique name for the Kubernetes cluster to be identified via a metric tag on Wavefront                                                         |
| `wavefront.url`                    | `wavefrontUrl`                                                                                     | Wavefront URL for your cluster. Ex: https://<your_cluster>.wavefront.com                                                                                       |
| `wavefront.token`                  | `wavefrontTokenSecret`                                                                             | WavefrontTokenSecret is the name of the secret that contains a wavefront API Token.                                                                            |
| `collector.enabled`                | `dataCollection.metrics.enable`                                                                    | Metrics holds the configuration for node and cluster collectors.                                                                                               |
| `collector.interval`               | `dataCollection.metrics.defaultCollectionInterval`                                                 | Default metrics collection interval. Defaults to 60s.                                                                                                          |
| `collector.useProxy`               | `NA`                                                                                               | The earlier collector config parameter was meant to be used to support Direct Ingestion which the operator doesn't support.                                    |
| `collector.proxyAddress`           | `dataExport.externalWavefrontProxy.Url`                                                            | Url is the proxy URL that the collector sends metrics to.                                                                                                      |
| `collector.tags`                   | `dataCollection.metrics.tags`                                                                      | Map of tags (key/value) to add to all metrics collected                                                                                                        |
| `collector.filters.metricDenyList` | `dataCollection.metrics.filters.denyList`                                                          | List of metric patterns to deny.                                                                                                                               |
| `collector.filters.metricAllowList`| `dataCollection.metrics.filters.allowList`                                                         | List of metric patterns to allow.                                                                                                                              |
| `collector.discovery.enabled`      | `dataCollection.metrics.enableDiscovery`                                                           | Rules based and Prometheus endpoints auto-discovery. Defaults to true.                                                                                         |
| `collector.resources`              | `dataCollection.metrics.nodeCollector.resources` `dataCollection.metrics.clusterCollector.resources` | Compute resources required by the node and cluster collector containers.                                                                                       |
| `proxy.enabled`                    | `dataExport.wavefrontProxy.enable`                                                                 | Enable is whether to enable the wavefront proxy. Defaults to true. Disable to use `dataExport.externalWavefrontProxy.Url`                                      |
| `proxy.port`                       | `dataExport.wavefrontProxy.metricPort`                                                             | MetricPort is the port for sending Wavefront data format metrics. Defaults to 2878.                                                                            |
| `proxy.httpProxyHost`              | `dataExport.wavefrontProxy.httpProxy.secret`                                                       | Name of the secret containing the HttpProxy configuration.                                                                                                     |
| `proxy.httpProxyPort`              | `dataExport.wavefrontProxy.httpProxy.secret`                                                       | Name of the secret containing the HttpProxy configuration.                                                                                                     |
| `proxy.useHttpProxyCAcert`         | `dataExport.wavefrontProxy.httpProxy.secret`                                                       | Name of the secret containing the HttpProxy configuration.                                                                                                     |
| `proxy.httpProxyUser`              | `dataExport.wavefrontProxy.httpProxy.secret`                                                       | Name of the secret containing the HttpProxy configuration.                                                                                                     |
| `proxy.httpProxyPassword`          | `dataExport.wavefrontProxy.httpProxy.secret`                                                       | Name of the secret containing the HttpProxy configuration.                                                                                                     |
| `proxy.tracePort`                  | `dataExport.wavefrontProxy.tracing.wavefront.port`                                                 | Port for sending distributed wavefront format tracing data (usually 30000)                                                                                     |
| `proxy.jaegerPort`                 | `dataExport.wavefrontProxy.tracing.jaeger.port`                                                    | Port for Jaeger format tracing data (usually 30001)                                                                                                            |
| `proxy. traceJaegerHttpListenerPort`| `dataExport.wavefrontProxy.tracing.jaeger. httpPort`                                               | HttpPort for Jaeger Thrift format data (usually 30080)                                                                                                         |
| `proxy. traceJaegerGrpcListenerPort`| `dataExport.wavefrontProxy.tracing.jaeger. grpcPort`                                               | GrpcPort for Jaeger GRPC format data (usually 14250)                                                                                                           |
| `proxy.zipkinPort`                 | `dataExport.wavefrontProxy.tracing.zipkin.port`                                                    | Port for Zipkin format tracing data (usually 9411)                                                                                                             |
| `proxy.traceSamplingRate`          | `dataExport.wavefrontProxy.tracing.wavefront. samplingRate`                                        | SamplingRate Distributed tracing data sampling rate (0 to 1)                                                                                                   |
| `proxy.traceSamplingDuration`      | `dataExport.wavefrontProxy.tracing.wavefront. samplingDuration`                                    | SamplingDuration When set to greater than 0, spans that exceed this duration will force trace to be sampled (ms)                                               |
| `proxy. traceJaegerApplicationName` | `dataExport.wavefrontProxy.tracing.jaeger. applicationName`                                        | Custom application name for traces received on Jaeger's Http or Gprc port.                                                                                     |
| `proxy. traceZipkinApplicationName` | `dataExport.wavefrontProxy.tracing.zipkin. applicationName`                                        | Custom application name for traces received on Zipkin's port.                                                                                                  |
| `proxy.histogramPort`              | `dataExport.wavefrontProxy.histogram.port`                                                         | Port for wavefront histogram distributions (usually 40000)                                                                                                     |
| `proxy.histogramMinutePort`        | `dataExport.wavefrontProxy.histogram.minutePort`                                                   | Port to accumulate 1-minute based histograms on Wavefront data format (usually 40001)                                                                          |
| `proxy.histogramHourPort`          | `dataExport.wavefrontProxy.histogram.hourPort`                                                     | Port to accumulate 1-hour based histograms on Wavefront data format (usually 40002)                                                                            |
| `proxy.histogramDayPort`           | `dataExport.wavefrontProxy.histogram.dayPort`                                                      | Port to accumulate 1-day based histograms on Wavefront data format (usually 40002)                                                                             |
| `proxy.deltaCounterPort`           | `dataExport.wavefrontProxy.deltaCounterPort`                                                       | Port to send delta counters on Wavefront data format (usually 50000)                                                                                           |
| `proxy.args`                       | `dataExport.wavefrontProxy.args`                                                                   | Additional Wavefront proxy properties can be passed as command line arguments in the `--<property_name> <value>` format. Multiple properties can be specified. |
| `proxy.preprocessor.rules.yaml`    | `dataExport.wavefrontProxy.preprocessor`                                                           | Name of the configmap containing a rules.yaml key with proxy preprocessing rules                                                                               |
>>>>>>> 9e67e587

If you have a Collector configuration with parameters not covered above, please open an issue in this repository.

### 3. Re-apply your `wavefront.yaml`

```shell
kubectl apply -f <path_to_your_wavefront.yaml>
```

### 4. Verify The Operator Status

Check the status of your installation:

```shell
kubectl get wavefront -n observability-system
```

You should eventually see a table that looks something like the following:

```
NAME        STATUS    PROXY           CLUSTER-COLLECTOR   NODE-COLLECTOR   LOGGING        AGE    MESSAGE
wavefront   Healthy   Running (1/1)   Running (1/1)       Running (3/3)                   2m4s   All components are healthy
```

If `STATUS` is `Unhealthy`, check [troubleshooting](../troubleshooting.md).

### 5. Check That You Are Receiving Metrics From The Operator

 * Go to the Kubernetes Summary Dashboard, set the cluster to `<YOUR HELM CLUSTER NAME>-operator`, and verify that you are receiving metrics. It may take some time for metrics to populate this dashboard.
 * Verify that other important metrics are present with a `cluster="<YOUR HELM CLUSTER NAME>-operator"` tag.

### 6. Uninstall Helm

```shell
helm uninstall wavefront --namespace wavefront
```

### 7. Cleanup `wavefront.yaml`

In your `wavefront.yaml`,
 * (Optional) Update `spec.clusterName` to `<YOUR HELM CLUSTER NAME>`
 * Update `spec.allowLegacyInstall` to `false`

```shell
kubectl apply -f <path_to_your_wavefront.yaml>
```

## Migrate from Manual Installation 

### Wavefront Proxy Configuration

#### References:
* See [Custom Resource Scenarios](../../deploy/scenarios) for proxy configuration examples.
* Copy and save your existing collector configMaps and any other configurations.
* Uninstall your currently deployed wavefront collector and proxy.
* Make sure the wavefront operator is already installed.
* Create a Kubernetes secret with your Wavefront Token `kubectl create -n observability-system secret generic wavefront-secret --from-literal token=YOUR_WAVEFRONT_TOKEN`

Most of the proxy configurations could be set using environment variables for proxy container.
Here are the different proxy environment variables and how they map to operator config.

<<<<<<< HEAD
| Proxy Environment Variables | Observability for Kubernetes Operator Custom Resource `spec` |
|---|---|
| `WAVEFRONT_URL` | `wavefrontUrl` Ex: https://<your_cluster>.wavefront.com |
| `WAVEFRONT_TOKEN` | `WAVEFRONT_TOKEN` is now stored in a Kubernetes secret; see **References** above. |
| `WAVEFRONT_PROXY_ARGS` | `dataExport.wavefrontProxy.*` Refer to the below table for details. |

Below are the proxy arguments that are specified in `WAVEFRONT_PROXY_ARGS`, which are currently supported natively in the Custom Resource. 

| Wavefront Proxy args | Observability for Kubernetes Operator Custom Resource `spec` |
|---|---|
|`--preprocessorConfigFile` | `dataExport.wavefrontProxy.preprocessor` ConfigMap |
|`--proxyHost` | `dataExport.wavefrontProxy.httpProxy.secret` Secret |
|`--proxyPort` | `dataExport.wavefrontProxy.httpProxy.secret` Secret |
|`--proxyUser` | `dataExport.wavefrontProxy.httpProxy.secret` Secret |
|`--proxyPassword` | `dataExport.wavefrontProxy.httpProxy.secret` Secret |
|`--pushListenerPorts` | `dataExport.wavefrontProxy.metricPort` |
|`--deltaCounterPorts` | `dataExport.wavefrontProxy.deltaCounterPort` |
|`--traceListenerPorts` | `dataExport.wavefrontProxy.tracing.wavefront.port` |
|`--traceSamplingRate` | `dataExport.wavefrontProxy.tracing.wavefront.samplingRate` |
|`--traceSamplingDuration` | `dataExport.wavefrontProxy.tracing.wavefront.samplingDuration` |
|`--traceZipkinListenerPorts` | `dataExport.wavefrontProxy.tracing.zipkin.port` |
|`--traceZipkinApplicationName` | `dataExport.wavefrontProxy.tracing.zipkin.applicationName` |
|`--traceJaegerListenerPorts` | `dataExport.wavefrontProxy.tracing.jaeger.port` |
|`--traceJaegerHttpListenerPorts` | `dataExport.wavefrontProxy.tracing.jaeger.httpPort` |
|`--traceJaegerGrpcListenerPorts` | `dataExport.wavefrontProxy.tracing.jaeger.grpcPort` |
|`--traceJaegerApplicationName` | `dataExport.wavefrontProxy.tracing.jaeger.applicationName` |
|`--histogramDistListenerPorts` | `dataExport.wavefrontProxy.histogram.port` |
|`--histogramMinuteListenerPorts` | `dataExport.wavefrontProxy.histogram.minutePort` |
|`--histogramHourListenerPorts` | `dataExport.wavefrontProxy.histogram.hourPort` |
|`--histogramDayListenerPorts` | `dataExport.wavefrontProxy.histogram.dayPort` |
=======
| Proxy Environment variables       | Wavefront operator Custom Resource `spec`                                                      |
|-----------------------------------|------------------------------------------------------------------------------------------------|
|`WAVEFRONT_URL`                    | `wavefrontUrl` Ex: https://<your_cluster>.wavefront.com                                        |
|`WAVEFRONT_TOKEN`                  | `WAVEFRONT_TOKEN` is now stored in a Kubernetes secret; see **Create wavefront secret** above. |
|`WAVEFRONT_PROXY_ARGS`             | `dataExport.wavefrontProxy.*` Refer to the below table for details.                            |

Below are the proxy arguments that are specified in `WAVEFRONT_PROXY_ARGS`, which are currently supported natively in the Custom Resource. 

| Wavefront Proxy args              | Wavefront operator Custom Resource `spec`                      |
|-----------------------------------|--------------------------------------------------------------- |
|`--preprocessorConfigFile`         | `dataExport.wavefrontProxy.preprocessor` ConfigMap             |
|`--proxyHost`                      | `dataExport.wavefrontProxy.httpProxy.secret` Secret            |
|`--proxyPort`                      | `dataExport.wavefrontProxy.httpProxy.secret` Secret            |
|`--proxyUser`                      | `dataExport.wavefrontProxy.httpProxy.secret` Secret            |
|`--proxyPassword`                  | `dataExport.wavefrontProxy.httpProxy.secret` Secret            |
|`--pushListenerPorts`              | `dataExport.wavefrontProxy.metricPort`                         |
|`--deltaCounterPorts`              | `dataExport.wavefrontProxy.deltaCounterPort`                   |
|`--traceListenerPorts`             | `dataExport.wavefrontProxy.tracing.wavefront.port`             |
|`--traceSamplingRate`              | `dataExport.wavefrontProxy.tracing.wavefront.samplingRate`     |
|`--traceSamplingDuration`          | `dataExport.wavefrontProxy.tracing.wavefront.samplingDuration` |
|`--traceZipkinListenerPorts`       | `dataExport.wavefrontProxy.tracing.zipkin.port`                |
|`--traceZipkinApplicationName`     | `dataExport.wavefrontProxy.tracing.zipkin.applicationName`     |
|`--traceJaegerListenerPorts`       | `dataExport.wavefrontProxy.tracing.jaeger.port`                |
|`--traceJaegerHttpListenerPorts`   | `dataExport.wavefrontProxy.tracing.jaeger.httpPort`            |
|`--traceJaegerGrpcListenerPorts`   | `dataExport.wavefrontProxy.tracing.jaeger.grpcPort`            |
|`--traceJaegerApplicationName`     | `dataExport.wavefrontProxy.tracing.jaeger.applicationName`     |
|`--histogramDistListenerPorts`     | `dataExport.wavefrontProxy.histogram.port`                     |
|`--histogramMinuteListenerPorts`   | `dataExport.wavefrontProxy.histogram.minutePort`               |
|`--histogramHourListenerPorts`     | `dataExport.wavefrontProxy.histogram.hourPort`                 |
|`--histogramDayListenerPorts`      | `dataExport.wavefrontProxy.histogram.dayPort`                  |
>>>>>>> 9e67e587

Other supported Custom Resource configuration:
* `dataExport.wavefrontProxy.args`: Used to set any `WAVEFRONT_PROXY_ARGS` configuration not mentioned in the above table. See [wavefront-proxy-args.yaml](../../deploy/scenarios/wavefront-proxy-args.yaml) for an example.
* `dataExport.wavefrontProxy.resources`: Used to set container resource request or limits for Wavefront Proxy. See [wavefront-pod-resources.yaml](../../deploy/scenarios/wavefront-pod-resources.yaml) for an example.
* `dataExport.externalWavefrontProxy.Url`: Used to set an external Wavefront Proxy. See [wavefront-collector-external-proxy.yaml](../../deploy/scenarios/wavefront-collector-external-proxy.yaml) for an example.

### Wavefront Collector Configuration

Wavefront Collector `ConfigMap` changes:
* Wavefront Collector ConfigMap changed from `wavefront-collector` to `wavefront` namespace.
* `sinks.proxyAddress` changed from `wavefront-proxy.default.svc.cluster.local:2878` to `wavefront-proxy:2878`.
* Change `collector.yaml` to `config.yaml`

Custom Resource `spec` changes:
* Update Custom Resource configuration`dataCollection.metrics.customConfig` with the created ConfigMap name.
See [wavefront-collector-existing-configmap.yaml](../../deploy/scenarios/wavefront-collector-existing-configmap.yaml) for an example.

Other supported Custom Resource configurations:
* `dataCollection.metrics.nodeCollector.resources`: Used to set container resource request or limits for Wavefront node collector.
* `dataCollection.metrics.clusterCollector.resources`: Used to set container resource request or limits for Wavefront cluster collector.
See [wavefront-pod-resources.yaml](../../deploy/scenarios/wavefront-pod-resources.yaml) for an example.

### Future Support

If you have feedback, or come across something that cannot be configured with the Operator, please open an issue in this repository.<|MERGE_RESOLUTION|>--- conflicted
+++ resolved
@@ -18,7 +18,6 @@
 The following table lists the mapping of configurable parameters of the Wavefront Helm chart to Wavefront Operator Custom Resource.
 See [Custom Resource Scenarios](../../deploy/scenarios) for examples or refer to [wavefront.com_wavefronts.yaml](../../deploy/crd/wavefront.com_wavefronts.yaml) for information on all Custom Resource fields.
 
-<<<<<<< HEAD
 | Helm Collector Parameter | Observability for Kubernetes Operator Custom Resource `spec`. | Description |
 |---|---|---|
 | `clusterName` | `clusterName` | ClusterName is a unique name for the Kubernetes cluster to be identified via a metric tag in Operations for Applications. |
@@ -56,45 +55,6 @@
 | `proxy.deltaCounterPort` | `dataExport.wavefrontProxy.deltaCounterPort` | Port to send delta counters in the Operations for Applications data format (usually 50000). |
 | `proxy.args` | `dataExport.wavefrontProxy.args` | Additional Wavefront proxy properties can be passed as command line arguments in the `--<property_name> <value>` format. Multiple properties can be specified. |
 | `proxy.preprocessor.rules.yaml` | `dataExport.wavefrontProxy.preprocessor` | Name of the configmap containing a rules.yaml key with proxy preprocessing rules. |
-=======
-| Helm collector parameter           | Wavefront operator Custom Resource `spec`.                                                         | Description                                                                                                                                                    |
-|------------------------------------|----------------------------------------------------------------------------------------------------|----------------------------------------------------------------------------------------------------------------------------------------------------------------|
-| `clusterName`                      | `clusterName`                                                                                      | ClusterName is a unique name for the Kubernetes cluster to be identified via a metric tag on Wavefront                                                         |
-| `wavefront.url`                    | `wavefrontUrl`                                                                                     | Wavefront URL for your cluster. Ex: https://<your_cluster>.wavefront.com                                                                                       |
-| `wavefront.token`                  | `wavefrontTokenSecret`                                                                             | WavefrontTokenSecret is the name of the secret that contains a wavefront API Token.                                                                            |
-| `collector.enabled`                | `dataCollection.metrics.enable`                                                                    | Metrics holds the configuration for node and cluster collectors.                                                                                               |
-| `collector.interval`               | `dataCollection.metrics.defaultCollectionInterval`                                                 | Default metrics collection interval. Defaults to 60s.                                                                                                          |
-| `collector.useProxy`               | `NA`                                                                                               | The earlier collector config parameter was meant to be used to support Direct Ingestion which the operator doesn't support.                                    |
-| `collector.proxyAddress`           | `dataExport.externalWavefrontProxy.Url`                                                            | Url is the proxy URL that the collector sends metrics to.                                                                                                      |
-| `collector.tags`                   | `dataCollection.metrics.tags`                                                                      | Map of tags (key/value) to add to all metrics collected                                                                                                        |
-| `collector.filters.metricDenyList` | `dataCollection.metrics.filters.denyList`                                                          | List of metric patterns to deny.                                                                                                                               |
-| `collector.filters.metricAllowList`| `dataCollection.metrics.filters.allowList`                                                         | List of metric patterns to allow.                                                                                                                              |
-| `collector.discovery.enabled`      | `dataCollection.metrics.enableDiscovery`                                                           | Rules based and Prometheus endpoints auto-discovery. Defaults to true.                                                                                         |
-| `collector.resources`              | `dataCollection.metrics.nodeCollector.resources` `dataCollection.metrics.clusterCollector.resources` | Compute resources required by the node and cluster collector containers.                                                                                       |
-| `proxy.enabled`                    | `dataExport.wavefrontProxy.enable`                                                                 | Enable is whether to enable the wavefront proxy. Defaults to true. Disable to use `dataExport.externalWavefrontProxy.Url`                                      |
-| `proxy.port`                       | `dataExport.wavefrontProxy.metricPort`                                                             | MetricPort is the port for sending Wavefront data format metrics. Defaults to 2878.                                                                            |
-| `proxy.httpProxyHost`              | `dataExport.wavefrontProxy.httpProxy.secret`                                                       | Name of the secret containing the HttpProxy configuration.                                                                                                     |
-| `proxy.httpProxyPort`              | `dataExport.wavefrontProxy.httpProxy.secret`                                                       | Name of the secret containing the HttpProxy configuration.                                                                                                     |
-| `proxy.useHttpProxyCAcert`         | `dataExport.wavefrontProxy.httpProxy.secret`                                                       | Name of the secret containing the HttpProxy configuration.                                                                                                     |
-| `proxy.httpProxyUser`              | `dataExport.wavefrontProxy.httpProxy.secret`                                                       | Name of the secret containing the HttpProxy configuration.                                                                                                     |
-| `proxy.httpProxyPassword`          | `dataExport.wavefrontProxy.httpProxy.secret`                                                       | Name of the secret containing the HttpProxy configuration.                                                                                                     |
-| `proxy.tracePort`                  | `dataExport.wavefrontProxy.tracing.wavefront.port`                                                 | Port for sending distributed wavefront format tracing data (usually 30000)                                                                                     |
-| `proxy.jaegerPort`                 | `dataExport.wavefrontProxy.tracing.jaeger.port`                                                    | Port for Jaeger format tracing data (usually 30001)                                                                                                            |
-| `proxy. traceJaegerHttpListenerPort`| `dataExport.wavefrontProxy.tracing.jaeger. httpPort`                                               | HttpPort for Jaeger Thrift format data (usually 30080)                                                                                                         |
-| `proxy. traceJaegerGrpcListenerPort`| `dataExport.wavefrontProxy.tracing.jaeger. grpcPort`                                               | GrpcPort for Jaeger GRPC format data (usually 14250)                                                                                                           |
-| `proxy.zipkinPort`                 | `dataExport.wavefrontProxy.tracing.zipkin.port`                                                    | Port for Zipkin format tracing data (usually 9411)                                                                                                             |
-| `proxy.traceSamplingRate`          | `dataExport.wavefrontProxy.tracing.wavefront. samplingRate`                                        | SamplingRate Distributed tracing data sampling rate (0 to 1)                                                                                                   |
-| `proxy.traceSamplingDuration`      | `dataExport.wavefrontProxy.tracing.wavefront. samplingDuration`                                    | SamplingDuration When set to greater than 0, spans that exceed this duration will force trace to be sampled (ms)                                               |
-| `proxy. traceJaegerApplicationName` | `dataExport.wavefrontProxy.tracing.jaeger. applicationName`                                        | Custom application name for traces received on Jaeger's Http or Gprc port.                                                                                     |
-| `proxy. traceZipkinApplicationName` | `dataExport.wavefrontProxy.tracing.zipkin. applicationName`                                        | Custom application name for traces received on Zipkin's port.                                                                                                  |
-| `proxy.histogramPort`              | `dataExport.wavefrontProxy.histogram.port`                                                         | Port for wavefront histogram distributions (usually 40000)                                                                                                     |
-| `proxy.histogramMinutePort`        | `dataExport.wavefrontProxy.histogram.minutePort`                                                   | Port to accumulate 1-minute based histograms on Wavefront data format (usually 40001)                                                                          |
-| `proxy.histogramHourPort`          | `dataExport.wavefrontProxy.histogram.hourPort`                                                     | Port to accumulate 1-hour based histograms on Wavefront data format (usually 40002)                                                                            |
-| `proxy.histogramDayPort`           | `dataExport.wavefrontProxy.histogram.dayPort`                                                      | Port to accumulate 1-day based histograms on Wavefront data format (usually 40002)                                                                             |
-| `proxy.deltaCounterPort`           | `dataExport.wavefrontProxy.deltaCounterPort`                                                       | Port to send delta counters on Wavefront data format (usually 50000)                                                                                           |
-| `proxy.args`                       | `dataExport.wavefrontProxy.args`                                                                   | Additional Wavefront proxy properties can be passed as command line arguments in the `--<property_name> <value>` format. Multiple properties can be specified. |
-| `proxy.preprocessor.rules.yaml`    | `dataExport.wavefrontProxy.preprocessor`                                                           | Name of the configmap containing a rules.yaml key with proxy preprocessing rules                                                                               |
->>>>>>> 9e67e587
 
 If you have a Collector configuration with parameters not covered above, please open an issue in this repository.
 
@@ -156,7 +116,6 @@
 Most of the proxy configurations could be set using environment variables for proxy container.
 Here are the different proxy environment variables and how they map to operator config.
 
-<<<<<<< HEAD
 | Proxy Environment Variables | Observability for Kubernetes Operator Custom Resource `spec` |
 |---|---|
 | `WAVEFRONT_URL` | `wavefrontUrl` Ex: https://<your_cluster>.wavefront.com |
@@ -187,38 +146,6 @@
 |`--histogramMinuteListenerPorts` | `dataExport.wavefrontProxy.histogram.minutePort` |
 |`--histogramHourListenerPorts` | `dataExport.wavefrontProxy.histogram.hourPort` |
 |`--histogramDayListenerPorts` | `dataExport.wavefrontProxy.histogram.dayPort` |
-=======
-| Proxy Environment variables       | Wavefront operator Custom Resource `spec`                                                      |
-|-----------------------------------|------------------------------------------------------------------------------------------------|
-|`WAVEFRONT_URL`                    | `wavefrontUrl` Ex: https://<your_cluster>.wavefront.com                                        |
-|`WAVEFRONT_TOKEN`                  | `WAVEFRONT_TOKEN` is now stored in a Kubernetes secret; see **Create wavefront secret** above. |
-|`WAVEFRONT_PROXY_ARGS`             | `dataExport.wavefrontProxy.*` Refer to the below table for details.                            |
-
-Below are the proxy arguments that are specified in `WAVEFRONT_PROXY_ARGS`, which are currently supported natively in the Custom Resource. 
-
-| Wavefront Proxy args              | Wavefront operator Custom Resource `spec`                      |
-|-----------------------------------|--------------------------------------------------------------- |
-|`--preprocessorConfigFile`         | `dataExport.wavefrontProxy.preprocessor` ConfigMap             |
-|`--proxyHost`                      | `dataExport.wavefrontProxy.httpProxy.secret` Secret            |
-|`--proxyPort`                      | `dataExport.wavefrontProxy.httpProxy.secret` Secret            |
-|`--proxyUser`                      | `dataExport.wavefrontProxy.httpProxy.secret` Secret            |
-|`--proxyPassword`                  | `dataExport.wavefrontProxy.httpProxy.secret` Secret            |
-|`--pushListenerPorts`              | `dataExport.wavefrontProxy.metricPort`                         |
-|`--deltaCounterPorts`              | `dataExport.wavefrontProxy.deltaCounterPort`                   |
-|`--traceListenerPorts`             | `dataExport.wavefrontProxy.tracing.wavefront.port`             |
-|`--traceSamplingRate`              | `dataExport.wavefrontProxy.tracing.wavefront.samplingRate`     |
-|`--traceSamplingDuration`          | `dataExport.wavefrontProxy.tracing.wavefront.samplingDuration` |
-|`--traceZipkinListenerPorts`       | `dataExport.wavefrontProxy.tracing.zipkin.port`                |
-|`--traceZipkinApplicationName`     | `dataExport.wavefrontProxy.tracing.zipkin.applicationName`     |
-|`--traceJaegerListenerPorts`       | `dataExport.wavefrontProxy.tracing.jaeger.port`                |
-|`--traceJaegerHttpListenerPorts`   | `dataExport.wavefrontProxy.tracing.jaeger.httpPort`            |
-|`--traceJaegerGrpcListenerPorts`   | `dataExport.wavefrontProxy.tracing.jaeger.grpcPort`            |
-|`--traceJaegerApplicationName`     | `dataExport.wavefrontProxy.tracing.jaeger.applicationName`     |
-|`--histogramDistListenerPorts`     | `dataExport.wavefrontProxy.histogram.port`                     |
-|`--histogramMinuteListenerPorts`   | `dataExport.wavefrontProxy.histogram.minutePort`               |
-|`--histogramHourListenerPorts`     | `dataExport.wavefrontProxy.histogram.hourPort`                 |
-|`--histogramDayListenerPorts`      | `dataExport.wavefrontProxy.histogram.dayPort`                  |
->>>>>>> 9e67e587
 
 Other supported Custom Resource configuration:
 * `dataExport.wavefrontProxy.args`: Used to set any `WAVEFRONT_PROXY_ARGS` configuration not mentioned in the above table. See [wavefront-proxy-args.yaml](../../deploy/scenarios/wavefront-proxy-args.yaml) for an example.
