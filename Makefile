--- conflicted
+++ resolved
@@ -44,11 +44,7 @@
 .PHONY: nuke-kind
 nuke-kind:
 	kind delete cluster
-<<<<<<< HEAD
-	kind create cluster --image kindest/node:v1.25.9
-=======
 	kind create cluster --image kindest/node:v1.25.9 # setting to v1.25.9 to avoid floating to 1.26 which we currently don't support
->>>>>>> d6c6375a
 
 nuke-kind-ha:
 	kind delete cluster
