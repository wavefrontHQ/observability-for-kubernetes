--- conflicted
+++ resolved
@@ -8,10 +8,5 @@
   namespace: system
 data:
   collector: "1.27.0"
-<<<<<<< HEAD
-  logging: "2.1.9"
-  proxy: "13.3"
-=======
   logging: "2.1.10"
-  proxy: "13.1"
->>>>>>> 50fc90e6
+  proxy: "13.3"