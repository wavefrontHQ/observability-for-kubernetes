--- conflicted
+++ resolved
@@ -103,7 +103,12 @@
 		os.Exit(1)
 	}
 
-<<<<<<< HEAD
+	discoveryClient, err := discovery.NewDiscoveryClientForConfig(config)
+	if err != nil {
+		setupLog.Error(err, "error creating kubernetes discovery client")
+		os.Exit(1)
+	}
+
 	cs, err := kubernetes.NewForConfig(config)
 	if err != nil {
 		setupLog.Error(err, "error creating reconciler client")
@@ -118,18 +123,6 @@
 		log.Log.Info(fmt.Sprintf("*********************** Setting cluster uud: %s", clusterUUID))
 	}
 
-	controller, err := controllers.NewWavefrontReconciler(controllers.Versions{
-		OperatorVersion:  version,
-		CollectorVersion: getComponentVersion("COLLECTOR_VERSION"),
-		ProxyVersion:     getComponentVersion("PROXY_VERSION"),
-		LoggingVersion:   getComponentVersion("LOGGING_VERSION"),
-	}, objClient, clusterUUID)
-=======
-	discoveryClient, err := discovery.NewDiscoveryClientForConfig(config)
-	if err != nil {
-		setupLog.Error(err, "error creating kubernetes discovery client")
-		os.Exit(1)
-	}
 	controller, err := controllers.NewWavefrontReconciler(
 		controllers.Versions{
 			OperatorVersion:  version,
@@ -139,8 +132,9 @@
 		},
 		objClient,
 		discoveryClient,
+		clusterUUID,
 	)
->>>>>>> 878b6443
+
 	setupLog.Info(fmt.Sprintf("Versions %+v", controller.Versions))
 
 	if err != nil {
