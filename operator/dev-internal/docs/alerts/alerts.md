--- conflicted
+++ resolved
@@ -2,19 +2,7 @@
 
 This page contains the steps to create alerts for the Observability for Kubernetes Operator.
 
-<<<<<<< HEAD
 ## Table of Content
-=======
-* [Detect pod stuck in pending](templates/pod-stuck-in-pending.json.tmpl)
-* [Detect pod stuck in terminating](templates/pod-stuck-in-terminating.json.tmpl)
-* [Detect pod backoff event](templates/pod-backoff-event.json.tmpl)
-* [Detect workload with non-ready pods](templates/workload-not-ready.json.tmpl)
-* [Detect pod out-of-memory kills](templates/pod-out-of-memory-kills.json.tmpl)
-* [Detect container cpu throttling](templates/container-cpu-throttling.json.tmpl)
-* [Detect container cpu overutilization](templates/container-cpu-overutilization.json.tmpl)
-* [Detect persistent volumes with no claims](templates/persistent-volumes-no-claim.json.tmpl)
-* [Detect persistent volumes with error](templates/persistent-volumes-error.json.tmpl)
->>>>>>> 8eb11cd9
 
 - [Alert Templates](#alert-templates)
 - [Creating Alerts](#creating-alerts)
@@ -33,12 +21,16 @@
 | [Detect pod backoff event](templates/pod-backoff-event.json.tmpl) | `pod-backoff-event.json.tmpl` |
 | [Detect workload with non-ready pods](templates/workload-not-ready.json.tmpl) | `workload-not-ready.json.tmpl` |
 | [Detect pod out-of-memory kills](templates/pod-out-of-memory-kills.json.tmpl) | `pod-out-of-memory-kills.json.tmpl` |
+| [Detect container cpu throttling](templates/container-cpu-throttling.json.tmpl) | `container-cpu-throttling.json.tmpl` |
+| [Detect container cpu overutilization](templates/container-cpu-overutilization.json.tmpl) | `container-cpu-overutilization.json.tmpl` |
+| [Detect persistent volumes with no claims](templates/persistent-volumes-no-claim.json.tmpl) | `persistent-volumes-no-claim.json.tmpl` |
+| [Detect persistent volumes with error](templates/persistent-volumes-error.json.tmpl) | `persistent-volumes-error.json.tmpl` |
 
 ## Creating Alerts
 
 1. Ensure that you have the information for the required fields:
     - **Wavefront API token**. See [Managing API Tokens](https://docs.wavefront.com/wavefront_api.html#managing-api-tokens) page.
-    - **Wavefront instance**. For example, the value of `<your_instance>` from your wavefront url (`https://<your_instance>.wavefront.com`).
+    - **Wavefront instance**. For example, the value of `<YOUR_WAVEFRONT_INSTANCE>` from your wavefront url (`https://<YOUR_WAVEFRONT_INSTANCE>.wavefront.com`).
     - **Cluster name**. For example, the value of `clusterName` from your Wavefront Custom Resource configuration (ex: `mycluster-us-west-1`).
     - **(Optional) Alert template**. For example, the value of `<alert_template_file.json.tmpl>` from the list of alert templates (ex: `pod-backoff-event.json.tmpl`).
 
@@ -51,7 +43,7 @@
   -n <YOUR_CLUSTER_NAME>
 ```
 
->**Note:** You will need to change YOUR_API_TOKEN, YOUR_WAVEFRONT_INSTANCE, and YOUR_CLUSTER_NAME in the above example.
+>**Note:** You will need to change <YOUR_API_TOKEN>, <YOUR_WAVEFRONT_INSTANCE>, and <YOUR_CLUSTER_NAME> in the above example.
 
 ### Example: Creating a Single Alert
 
@@ -63,11 +55,11 @@
   -f <ALERT_TEMPLATE>
 ```
 
->**Note:** You will need to change YOUR_API_TOKEN, YOUR_WAVEFRONT_INSTANCE, YOUR_CLUSTER_NAME, and ALERT_TEMPLATE in the above example.
+>**Note:** You will need to change <YOUR_API_TOKEN>, <YOUR_WAVEFRONT_INSTANCE>, <YOUR_CLUSTER_NAME>, and <ALERT_TEMPLATE> in the above example.
 
 ## Customizing Alerts
 
-1. Log in to your service instance `https://<your_instance>.wavefront.com` as a user with the Alerts permission. Click **Alerting** > **All Alerts** from the toolbar to display the Alerts Browser.
+1. Log in to your service instance `https://<YOUR_WAVEFRONT_INSTANCE>.wavefront.com` as a user with the Alerts permission. Click **Alerting** > **All Alerts** from the toolbar to display the Alerts Browser.
 2. Click the alert name, or click the ellipsis icon next to the alert and select **Edit**.  You can search for the alert by typing the alert name in the search field.
 3. Change the alert properties when you edit the alert.
 4. Specify alert recipients to receive notifications when the alert changes state.
