--- conflicted
+++ resolved
@@ -14,7 +14,6 @@
 
 We have alert templates on common Kubernetes issues.
 
-<<<<<<< HEAD
 | Alert                                                                                               | Template                                            |
 |-----------------------------------------------------------------------------------------------------|-----------------------------------------------------|
 | [Detect pod stuck in pending](templates/pod-stuck-in-pending.json.tmpl)                             | `pod-stuck-in-pending.json.tmpl`                    |
@@ -27,32 +26,12 @@
 | [Detect persistent volumes with no claims](templates/persistent-volumes-no-claim.json.tmpl)         | `persistent-volumes-no-claim.json.tmpl`             |
 | [Detect persistent volumes with error](templates/persistent-volumes-error.json.tmpl)                | `persistent-volumes-error.json.tmpl`                |
 | [Detect persistent volumes filling up](templates/persistent-volume-claim-overutilization.json.tmpl) | `persistent-volume-claim-overutilization.json.tmpl` |
-| [Detect node condition not ready](templates/node-condition-not-ready.json.tmpl)                               | `node-not-ready.json.tmpl`                          |
+| [Detect node condition not ready](templates/node-condition-not-ready.json.tmpl)                     | `node-not-ready.json.tmpl`                          |
 | [Detect node memory overutilization](templates/node-memory-overutilization.json.tmpl)               | `node-memory-overutilization.json.tmpl`             |
 | [Detect node cpu overutilization](templates/node-cpu-overutilization.json.tmpl)                     | `node-cpu-overutilization.json.tmpl`                |
 | [Detect node filesystem overutilization](templates/node-filesystem-overutilization.json.tmpl)       | `node-filesystem-overutilization.json.tmpl`         |
 | [Detect node cpu-request saturation](templates/node-cpu-request-saturation.json.tmpl)               | `node-cpu-request-saturation.json.tmpl`             |
 | [Detect node memory-request saturation](templates/node-memory-request-saturation.json.tmpl)         | `node-memory-request-saturation.json.tmpl`          |
-=======
-| Alert                                                                                               | Template |
-|-----------------------------------------------------------------------------------------------------|---|
-| [Detect pod stuck in pending](templates/pod-stuck-in-pending.json.tmpl)                             | `pod-stuck-in-pending.json.tmpl` |
-| [Detect pod stuck in terminating](templates/pod-stuck-in-terminating.json.tmpl)                     | `pod-stuck-in-terminating.json.tmpl` |
-| [Detect pod backoff event](templates/pod-backoff-event.json.tmpl)                                   | `pod-backoff-event.json.tmpl` |
-| [Detect workload with non-ready pods](templates/workload-not-ready.json.tmpl)                       | `workload-not-ready.json.tmpl` |
-| [Detect pod out-of-memory kills](templates/pod-out-of-memory-kills.json.tmpl)                       | `pod-out-of-memory-kills.json.tmpl` |
-| [Detect container cpu throttling](templates/container-cpu-throttling.json.tmpl)                     | `container-cpu-throttling.json.tmpl` |
-| [Detect container cpu overutilization](templates/container-cpu-overutilization.json.tmpl)           | `container-cpu-overutilization.json.tmpl` |
-| [Detect container memory overutilization](templates/container-memory-overutilization.json.tmpl)     | `container-cpu-overutilization.json.tmpl` |
-| [Detect persistent volumes with no claims](templates/persistent-volumes-no-claim.json.tmpl)         | `persistent-volumes-no-claim.json.tmpl` |
-| [Detect persistent volumes with error](templates/persistent-volumes-error.json.tmpl)                | `persistent-volumes-error.json.tmpl` |
-| [Detect persistent volumes filling up](templates/persistent-volume-claim-overutilization.json.tmpl) | `persistent-volume-claim-overutilization.json.tmpl` |
-| [Detect node memory overutilization](templates/node-memory-overutilization.json.tmpl)               | `node-memory-overutilization.json.tmpl` |
-| [Detect node cpu overutilization](templates/node-cpu-overutilization.json.tmpl)                     | `node-cpu-overutilization.json.tmpl` |
-| [Detect node filesystem overutilization](templates/node-filesystem-overutilization.json.tmpl)       | `node-filesystem-overutilization.json.tmpl` |
-| [Detect node cpu-request saturation](templates/node-cpu-request-saturation.json.tmpl)               | `node-cpu-request-saturation.json.tmpl` |
-| [Detect node memory-request saturation](templates/node-memory-request-saturation.json.tmpl)         | `node-memory-request-saturation.json.tmpl` |
->>>>>>> 0482a9bc
 
 ## Creating Alerts
 
