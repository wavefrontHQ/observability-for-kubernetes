--- conflicted
+++ resolved
@@ -178,12 +178,9 @@
 | [Node Memory Overutilization](docs/alerts/templates/node-memory-overutilization.json.tmpl)         | Node has high memory utilization. |
 | [Node CPU Overutilization](docs/alerts/templates/node-cpu-overutilization.json.tmpl)               | Node has high CPU utilization. |
 | [Node Filesystem Overutilization](docs/alerts/templates/node-filesystem-overutilization.json.tmpl) | Node storage is almost full. |
-<<<<<<< HEAD
 | [Node Not Ready](docs/alerts/templates/node-not-ready.json.tmpl)                                   | Node Condition not in Ready state. |
-=======
 | [Node CPU-request Saturation](docs/alerts/templates/node-cpu-request-saturation.json.tmpl) | Node has overcommitted cpu resource requests. |
 | [Node Memory-request Saturation](docs/alerts/templates/node-memory-request-saturation.json.tmpl) | Node has overcommitted memory resource requests. |
->>>>>>> b8fa0765
 
 ## Bring Your Own Logs Shipper
 
