/*
Copyright 2022.

Licensed under the Apache License, Version 2.0 (the "License");
you may not use this file except in compliance with the License.
You may obtain a copy of the License at

    http://www.apache.org/licenses/LICENSE-2.0

Unless required by applicable law or agreed to in writing, software
distributed under the License is distributed on an "AS IS" BASIS,
WITHOUT WARRANTIES OR CONDITIONS OF ANY KIND, either express or implied.
See the License for the specific language governing permissions and
limitations under the License.
*/

package controllers

import (
	"bytes"
	"context"
	"fmt"
	"io/fs"
	"os"
	"path/filepath"
	"strings"
	"text/template"
	"time"

	"github.com/wavefronthq/observability-for-kubernetes/operator/internal/preprocessor"
	v1 "k8s.io/apimachinery/pkg/apis/meta/v1"
	"k8s.io/apimachinery/pkg/apis/meta/v1/unstructured"
	"k8s.io/apimachinery/pkg/runtime/serializer/yaml"
	"k8s.io/apimachinery/pkg/types"
	"k8s.io/client-go/discovery"

	"k8s.io/client-go/util/workqueue"
	"sigs.k8s.io/controller-runtime/pkg/controller"

	"github.com/wavefronthq/observability-for-kubernetes/operator/internal/wavefront/metric"
	"github.com/wavefronthq/observability-for-kubernetes/operator/internal/wavefront/metric/version"

	kubernetes_manager "github.com/wavefronthq/observability-for-kubernetes/operator/internal/kubernetes"
	"github.com/wavefronthq/observability-for-kubernetes/operator/internal/wavefront/metric/status"

	"github.com/wavefronthq/observability-for-kubernetes/operator/internal/validation"

	baseYaml "gopkg.in/yaml.v2"

	"github.com/wavefronthq/observability-for-kubernetes/operator/internal/health"

	corev1 "k8s.io/api/core/v1"
	"k8s.io/apimachinery/pkg/api/errors"
	ctrl "sigs.k8s.io/controller-runtime"
	"sigs.k8s.io/controller-runtime/pkg/client"
	"sigs.k8s.io/controller-runtime/pkg/log"

	wf "github.com/wavefronthq/observability-for-kubernetes/operator/api/v1alpha1"
)

const DeployDir = "../deploy/internal"

type KubernetesManager interface {
	ApplyResources(resourceYAMLs []client.Object) error
	DeleteResources(resourceYAMLs []client.Object) error
}

// WavefrontReconciler reconciles a Wavefront object
type WavefrontReconciler struct {
	client.Client

	FS                fs.FS
	KubernetesManager KubernetesManager
	DiscoveryClient   discovery.ServerGroupsInterface
	MetricConnection  *metric.Connection
	Versions          Versions
	namespace         string
	ClusterUUID       string
}

// +kubebuilder:rbac:groups=wavefront.com,namespace=observability-system,resources=wavefronts,verbs=get;list;watch;create;update;patch;delete
// +kubebuilder:rbac:groups=wavefront.com,namespace=observability-system,resources=wavefronts/status,verbs=get;update;patch
// +kubebuilder:rbac:groups=wavefront.com,namespace=observability-system,resources=wavefronts/finalizers,verbs=update

// Permissions for creating Kubernetes resources from internal files.
// Possible point of confusion: the collector itself watches resources,
// but the operator doesn't need to... yet?
// +kubebuilder:rbac:groups=apps,namespace=observability-system,resources=deployments,verbs=get;create;update;patch;delete;watch;list;
// +kubebuilder:rbac:groups=apps,namespace=observability-system,resources=daemonsets,verbs=get;create;update;patch;delete;
// +kubebuilder:rbac:groups=apps,namespace=observability-system,resources=statefulsets,verbs=get;create;update;patch;delete;
// +kubebuilder:rbac:groups="",namespace=observability-system,resources=services,verbs=get;create;update;patch;delete;
// +kubebuilder:rbac:groups="",namespace=observability-system,resources=serviceaccounts,verbs=get;create;update;patch;delete;watch;list;
// +kubebuilder:rbac:groups="",namespace=observability-system,resources=configmaps,verbs=get;create;update;patch;delete;
// +kubebuilder:rbac:groups="",namespace=observability-system,resources=secrets,verbs=get;list;watch;create;update;patch;delete;
// +kubebuilder:rbac:groups="",namespace=observability-system,resources=pods,verbs=get;list;watch;
// +kubebuilder:rbac:groups="",namespace=observability-system,resources=persistentvolumeclaims,verbs=get;create;update;patch;delete;
// +kubebuilder:rbac:groups="",namespace="",resources=namespaces,verbs=get;list;watch;
// +kubebuilder:rbac:groups=batch,namespace=observability-system,resources=jobs,verbs=get;list;watch;create;update;patch;delete;
// +kubebuilder:rbac:groups=policy,namespace=observability-system,resources=poddisruptionbudgets,verbs=get;list;watch;create;update;patch;delete;

// Reconcile is part of the main kubernetes reconciliation loop which aims to
// move the current state of the cluster closer to the desired state.
//
// For more details, check Reconcile and its Result here:
// - https://pkg.go.dev/sigs.k8s.io/controller-runtime@v0.11.0/pkg/reconcile

const maxReconcileInterval = 60 * time.Second

func (r *WavefrontReconciler) Reconcile(ctx context.Context, req ctrl.Request) (ctrl.Result, error) {
	r.namespace = req.Namespace
	wavefront := &wf.Wavefront{}
	err := r.Client.Get(ctx, req.NamespacedName, wavefront)
	if err != nil && !errors.IsNotFound(err) {
		return errorCRTLResult(err)
	}

	if errors.IsNotFound(err) {
		_ = r.readAndDeleteResources()
		return ctrl.Result{}, nil
	}

	validationResult := r.preprocessAndValidate(wavefront, ctx)

	if !validationResult.IsError() {
		err = r.readAndCreateResources(wavefront.Spec)
		if err != nil {
			return errorCRTLResult(err)
		}
	} else {
		_ = r.readAndDeleteResources()
	}
	wavefrontStatus, err := r.reportHealthStatus(ctx, wavefront, validationResult)
	if err != nil {
		return errorCRTLResult(err)
	}

	if wavefrontStatus.Status != health.Healthy {
		return ctrl.Result{
			Requeue: true,
		}, nil
	}

	return ctrl.Result{
		Requeue:      true,
		RequeueAfter: maxReconcileInterval,
	}, nil
}

func (r *WavefrontReconciler) preprocessAndValidate(wavefront *wf.Wavefront, ctx context.Context) validation.Result {
	err := r.preprocess(wavefront, ctx)
	if err != nil {
		return validation.NewErrorResult(err)
	}

	return validation.Validate(r.Client, wavefront)
}

// SetupWithManager sets up the controller with the Manager.
func (r *WavefrontReconciler) SetupWithManager(mgr ctrl.Manager) error {
	return ctrl.NewControllerManagedBy(mgr).
		For(&wf.Wavefront{}).
		WithOptions(controller.Options{
			RateLimiter: workqueue.NewItemExponentialFailureRateLimiter(1*time.Second, maxReconcileInterval),
		}).
		Complete(r)
}

type Versions struct {
	OperatorVersion  string
	CollectorVersion string
	ProxyVersion     string
	LoggingVersion   string
}

func NewWavefrontReconciler(versions Versions, client client.Client, discoveryClient discovery.ServerGroupsInterface, clusterUUID string) (operator *WavefrontReconciler, err error) {
	return &WavefrontReconciler{
		Versions:          versions,
		Client:            client,
		FS:                os.DirFS(DeployDir),
		KubernetesManager: kubernetes_manager.NewKubernetesManager(client),
		DiscoveryClient:   discoveryClient,
		MetricConnection:  metric.NewConnection(metric.WavefrontSenderFactory()),
		ClusterUUID:       clusterUUID,
	}, nil
}

// Read, Create, Update and Delete Resources.
func (r *WavefrontReconciler) readAndCreateResources(spec wf.WavefrontSpec) error {
	toApply, toDelete, err := r.readAndInterpolateResources(spec)
	if err != nil {
		return err
	}

	err = r.KubernetesManager.ApplyResources(toApply)
	if err != nil {
		return err
	}

	err = r.KubernetesManager.DeleteResources(toDelete)
	if err != nil {
		return err
	}

	return nil
}

func (r *WavefrontReconciler) readAndInterpolateResources(spec wf.WavefrontSpec) ([]client.Object, []client.Object, error) {
	files, err := resourceFiles("yaml", spec)
	if err != nil {
		return nil, nil, err
	}

	var resourcesToApply, resourcesToDelete []client.Object
	var resourceDecoder = yaml.NewDecodingSerializer(unstructured.UnstructuredJSONScheme)
	for resourceFile, shouldApply := range files {
		templateName := filepath.Base(resourceFile)
		resourceTemplate, err := newTemplate(templateName).ParseFS(r.FS, resourceFile)
		if err != nil {
			return nil, nil, err
		}
		buffer := bytes.NewBuffer(nil)
		err = resourceTemplate.Execute(buffer, spec)
		if err != nil {
			return nil, nil, err
		}

		resourceYAML := buffer.String()
		resource := &unstructured.Unstructured{}
		_, _, err = resourceDecoder.Decode([]byte(resourceYAML), nil, resource)
		if err != nil {
			return nil, nil, err
		}

		labels := resource.GetLabels()
		if labels == nil {
			labels = map[string]string{}
		}
		labels["app.kubernetes.io/name"] = "wavefront"
		if labels["app.kubernetes.io/component"] == "" {
			labels["app.kubernetes.io/component"] = filepath.Base(filepath.Dir(resourceFile))
		}
		resource.SetLabels(labels)

		resource.SetOwnerReferences([]v1.OwnerReference{{
			APIVersion: "apps/v1",
			Kind:       "Deployment",
			Name:       "wavefront-controller-manager",
			UID:        types.UID(spec.ControllerManagerUID),
		}})

		if shouldApply && resource.GetAnnotations()["wavefront.com/conditionally-provision"] != "false" {
			resourcesToApply = append(resourcesToApply, resource)
		} else {
			resourcesToDelete = append(resourcesToDelete, resource)
		}
	}
	return resourcesToApply, resourcesToDelete, nil
}

func enabledDirs(spec wf.WavefrontSpec) []string {
	dirsToInclude := []string{"internal"}
	if spec.DataExport.WavefrontProxy.Enable {
		dirsToInclude = append(dirsToInclude, "proxy")
	}

	if (spec.CanExportData && spec.DataCollection.Metrics.Enable) || spec.Experimental.KubernetesEvents.Enable {
		dirsToInclude = append(dirsToInclude, "collector")
	}

	if spec.CanExportData && spec.DataCollection.Logging.Enable {
		dirsToInclude = append(dirsToInclude, "logging")
	}

	if (spec.CanExportData && spec.Experimental.Autotracing.Enable) || spec.Experimental.Hub.Pixie.Enable {
		dirsToInclude = append(dirsToInclude, "pixie")
	}

<<<<<<< HEAD
	if spec.Experimental.AutoTracing.Enable {
		dirsToInclude = append(dirsToInclude, "autoTracing")
=======
	if spec.Experimental.Hub.Pixie.Enable {
		dirsToInclude = append(dirsToInclude, "hub")
	}

	if spec.Experimental.Autotracing.Enable {
		dirsToInclude = append(dirsToInclude, "autotracing")
>>>>>>> cad0969c
	}
	return dirsToInclude
}

func (r *WavefrontReconciler) readAndDeleteResources() error {
	r.MetricConnection.Close()
	specToDelete := wf.WavefrontSpec{
		Namespace: r.namespace,
		DataCollection: wf.DataCollection{
			Metrics: wf.Metrics{
				CollectorVersion: "none",
			},
			Logging: wf.Logging{
				LoggingVersion: "none",
			},
		},
		DataExport: wf.DataExport{
			WavefrontProxy: wf.WavefrontProxy{
				ProxyVersion: "none",
			},
		},
	}

	resourcesToApply, resourcesToDelete, err := r.readAndInterpolateResources(specToDelete)
	if err != nil {
		return err
	}

	err = r.KubernetesManager.DeleteResources(append(resourcesToApply, resourcesToDelete...))
	if err != nil {
		return err
	}

	return nil
}

func contains(s []string, str string) bool {
	for _, v := range s {
		if v == str {
			return true
		}
	}

	return false
}

func resourceFiles(suffix string, spec wf.WavefrontSpec) (map[string]bool, error) {
	files := make(map[string]bool)
	dirsToApply := enabledDirs(spec)

	var currentDir string
	err := filepath.WalkDir(DeployDir, func(path string, entry fs.DirEntry, err error) error {
		if err != nil {
			return err
		}

		if entry.IsDir() {
			currentDir = entry.Name()
		}

		if strings.HasSuffix(path, suffix) {
			filePath := strings.Replace(path, DeployDir+"/", "", 1)
			if contains(dirsToApply, currentDir) {
				files[filePath] = true
			} else {
				files[filePath] = false
			}
		}

		return nil
	})

	return files, err
}

func newTemplate(resourceFile string) *template.Template {
	fMap := template.FuncMap{
		"toYaml": func(v interface{}) string {
			data, err := baseYaml.Marshal(v)
			if err != nil {
				log.Log.Error(err, "error in toYaml")
				return ""
			}
			return strings.TrimSuffix(string(data), "\n")
		},
		"indent": func(spaces int, v string) string {
			pad := strings.Repeat(" ", spaces)
			return pad + strings.Replace(v, "\n", "\n"+pad, -1)
		},
	}

	return template.New(resourceFile).Funcs(fMap)
}

// Preprocessing Wavefront Spec
func (r *WavefrontReconciler) preprocess(wavefront *wf.Wavefront, ctx context.Context) error {

	wavefront.Spec.Namespace = r.namespace
	wavefront.Spec.ClusterUUID = r.ClusterUUID

	err := preprocessor.PreProcess(r.Client, wavefront)
	if err != nil {
		return err
	}

	wavefront.Spec.DataCollection.Metrics.CollectorVersion = r.Versions.CollectorVersion
	wavefront.Spec.DataExport.WavefrontProxy.ProxyVersion = r.Versions.ProxyVersion
	wavefront.Spec.DataCollection.Logging.LoggingVersion = r.Versions.LoggingVersion

	if wavefront.Spec.CanExportData {
		err := r.MetricConnection.Connect(wavefront.Spec.DataCollection.Metrics.ProxyAddress)
		if err != nil {
			return fmt.Errorf("error setting up proxy connection: %s", err.Error())
		}
	}

	if r.shouldEnableEtcdCollection(wavefront, ctx) {
		wavefront.Spec.DataCollection.Metrics.ControlPlane.EnableEtcd = true
	}

	if r.isAnOpenshiftEnvironment() {
		wavefront.Spec.Openshift = true
	}

	return nil
}

func (r *WavefrontReconciler) isAnOpenshiftEnvironment() bool {
	serverGroups, err := r.DiscoveryClient.ServerGroups()
	if err != nil {
		return false
	}

	for _, group := range serverGroups.Groups {
		if strings.Contains(group.Name, "openshift") {
			return true
		}
	}

	return false
}

func (r *WavefrontReconciler) shouldEnableEtcdCollection(wavefront *wf.Wavefront, ctx context.Context) bool {
	// never collect etcd if control plane metrics are disabled
	if !wavefront.Spec.DataCollection.Metrics.ControlPlane.Enable {
		return false
	}

	// only enable collection from etcd if the certs are supplied as a Secret
	key := client.ObjectKey{
		Namespace: r.namespace,
		Name:      "etcd-certs",
	}
	err := r.Client.Get(ctx, key, &corev1.Secret{})

	return err == nil
}

// Reporting Health Status
func (r *WavefrontReconciler) reportHealthStatus(ctx context.Context, wavefront *wf.Wavefront, validationResult validation.Result) (wf.WavefrontStatus, error) {

	wavefrontStatus := health.GenerateWavefrontStatus(r.Client, wavefront)

	if !validationResult.IsValid() {
		wavefrontStatus.Status = health.Unhealthy
		wavefrontStatus.Message = validationResult.Message()
	}

	r.reportMetrics(!validationResult.IsError(), wavefront.Spec.ClusterName, wavefrontStatus)

	if wavefrontStatus.Status != wavefront.Status.Status {
		log.Log.Info(fmt.Sprintf("Wavefront CR wavefrontStatus changed from %s --> %s", wavefront.Status.Status, wavefrontStatus.Status))
		if !validationResult.IsValid() {
			log.Log.Info(fmt.Sprintf("Wavefront CR wavefrontStatus Unhealthy reasons: %s", validationResult.Message()))
		}
	}
	newWavefront := *wavefront
	newWavefront.Status = wavefrontStatus

	return wavefrontStatus, r.Status().Patch(ctx, &newWavefront, client.MergeFrom(wavefront))
}

func (r *WavefrontReconciler) reportMetrics(sendStatusMetrics bool, clusterName string, wavefrontStatus wf.WavefrontStatus) {
	var metrics []metric.Metric

	if sendStatusMetrics {
		statusMetrics, err := status.Metrics(clusterName, r.Versions.OperatorVersion, wavefrontStatus)
		if err != nil {
			log.Log.Error(err, "could not create status metrics")
		} else {
			metrics = append(metrics, statusMetrics...)
		}
	}

	versionMetrics, err := version.Metrics(clusterName, r.Versions.OperatorVersion)
	if err != nil {
		log.Log.Error(err, "could not create version metrics")
	} else {
		metrics = append(metrics, versionMetrics...)
	}

	r.MetricConnection.Send(metrics)
}

func errorCRTLResult(err error) (ctrl.Result, error) {
	return ctrl.Result{}, err
}<|MERGE_RESOLUTION|>--- conflicted
+++ resolved
@@ -275,17 +275,8 @@
 		dirsToInclude = append(dirsToInclude, "pixie")
 	}
 
-<<<<<<< HEAD
-	if spec.Experimental.AutoTracing.Enable {
-		dirsToInclude = append(dirsToInclude, "autoTracing")
-=======
-	if spec.Experimental.Hub.Pixie.Enable {
-		dirsToInclude = append(dirsToInclude, "hub")
-	}
-
 	if spec.Experimental.Autotracing.Enable {
 		dirsToInclude = append(dirsToInclude, "autotracing")
->>>>>>> cad0969c
 	}
 	return dirsToInclude
 }
