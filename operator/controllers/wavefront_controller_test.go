--- conflicted
+++ resolved
@@ -787,7 +787,7 @@
 
 	t.Run("can create proxy with the default cluster_uuid and cluster preprocessor rules", func(t *testing.T) {
 		clusterName := "my_cluster_name"
-		r, mockKM := emptyScenario(wftest.CR(func(w *wf.Wavefront) { w.Spec.ClusterName = clusterName }))
+		r, mockKM := emptyScenario(wftest.CR(func(w *wf.Wavefront) { w.Spec.ClusterName = clusterName }), nil)
 
 		_, err := r.Reconcile(context.Background(), defaultRequest())
 		require.NoError(t, err)
@@ -797,7 +797,7 @@
 		deployment, err := mockKM.GetAppliedDeployment("proxy", util.ProxyName)
 		require.NoError(t, err)
 
-		volumeMountHasPath(t, deployment, "preprocessor", "/etc/wavefront/preprocessor")
+		volumeMountHasPath(t, deployment.Spec.Template.Spec.Containers[0], "preprocessor", "/etc/wavefront/preprocessor", "Deployment", deployment.Name)
 		volumeHasConfigMap(t, deployment, "preprocessor", "operator-proxy-preprocessor-rules-config")
 
 		require.True(t, mockKM.ProxyPreprocessorRulesConfigMapContains("2878,49151:", "global:", wftest.DefaultNamespace, "ownerReferences"))
@@ -813,15 +813,10 @@
 	t.Run("can create proxy with the default cluster_uuid and cluster preprocessor rules for OTLP", func(t *testing.T) {
 		clusterName := "my_cluster_name"
 		r, mockKM := emptyScenario(wftest.CR(func(w *wf.Wavefront) {
-<<<<<<< HEAD
 			w.Spec.ClusterName = clusterName
 			w.Spec.DataExport.WavefrontProxy.OTLP.GrpcPort = 4317
 			w.Spec.DataExport.WavefrontProxy.OTLP.HttpPort = 4318
-		}))
-=======
-			w.Spec.DataExport.WavefrontProxy.Preprocessor = "preprocessor-rules"
-		}), nil)
->>>>>>> 878b6443
+		}), nil)
 
 		_, err := r.Reconcile(context.Background(), defaultRequest())
 		require.NoError(t, err)
@@ -836,7 +831,7 @@
 		r, mockKM := emptyScenario(
 			wftest.CR(func(w *wf.Wavefront) {
 				w.Spec.DataExport.WavefrontProxy.Preprocessor = "user-preprocessor-rules"
-			}),
+			}), nil,
 			&v1.ConfigMap{
 				ObjectMeta: metav1.ObjectMeta{
 					Name:      "user-preprocessor-rules",
@@ -856,8 +851,7 @@
 		deployment, err := mockKM.GetAppliedDeployment("proxy", util.ProxyName)
 		require.NoError(t, err)
 
-<<<<<<< HEAD
-		volumeMountHasPath(t, deployment, "preprocessor", "/etc/wavefront/preprocessor")
+		volumeMountHasPath(t, deployment.Spec.Template.Spec.Containers[0], "preprocessor", "/etc/wavefront/preprocessor", "Deployment", deployment.Name)
 		volumeHasConfigMap(t, deployment, "preprocessor", "operator-proxy-preprocessor-rules-config")
 
 		configMap, err := mockKM.GetProxyPreprocessorRulesConfigMap()
@@ -877,6 +871,7 @@
 		})
 		r, _ := emptyScenario(
 			wfCR,
+			nil,
 			&v1.ConfigMap{
 				ObjectMeta: metav1.ObjectMeta{
 					Name:      "preprocessor-rules",
@@ -905,10 +900,6 @@
 
 		require.Contains(t, reconciledWFCR.Status.Status, health.Unhealthy)
 		require.Equal(t, reconciledWFCR.Status.Message, "Invalid rule configured in ConfigMap 'preprocessor-rules' on port '2878', overriding metric tag 'cluster' is disallowed")
-=======
-		volumeMountHasPath(t, deployment.Spec.Template.Spec.Containers[0], "preprocessor", "/etc/wavefront/preprocessor", "Deployment", deployment.Name)
-		volumeHasConfigMap(t, deployment, "preprocessor", "preprocessor-rules")
->>>>>>> 878b6443
 	})
 
 	t.Run("resources set for the proxy", func(t *testing.T) {
@@ -1387,7 +1378,6 @@
 		KubernetesManager: mockKM,
 		DiscoveryClient:   mockDiscoveryClient,
 		MetricConnection:  metric.NewConnection(testhelper.StubSenderFactory(nil, nil)),
-		ClusterUUID:       "1234-56-1",
 	}
 
 	return r, mockKM
