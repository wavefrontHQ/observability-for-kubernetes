--- conflicted
+++ resolved
@@ -1,207 +1,3 @@
-<<<<<<< HEAD
-// pipeline {
-//   agent any
-//
-//   tools {
-//     go 'Go 1.17'
-//   }
-//
-//
-//   environment {
-//     PATH = "${env.HOME}/go/bin:${env.HOME}/google-cloud-sdk/bin:${env.PATH}"
-//     GITHUB_CREDS_PSW = credentials("GITHUB_TOKEN")
-//     HARBOR_CREDS = credentials("projects-registry-vmware-tanzu_observability-robot")
-//     PREFIX = 'projects.registry.vmware.com/tanzu_observability'
-//     DOCKER_IMAGE = "kubernetes-operator-snapshot"
-//     VERSION_POSTFIX = "-alpha-${GIT_COMMIT.substring(0, 8)}"
-//     WAVEFRONT_TOKEN = credentials("WAVEFRONT_TOKEN_NIMBA")
-//
-//   }
-//
-//   parameters {
-//       string(name: 'OPERATOR_YAML_RC_SHA', defaultValue: '')
-//   }
-//
-//   stages {
-//     stage("Test Go Code") {
-//       steps {
-//         dir("operator") {
-//           sh 'make checkfmt vet test'
-//           sh 'make linux-golangci-lint'
-//           sh 'make golangci-lint'
-//         }
-//       }
-//     }
-//     stage("Setup For Publish") {
-//       environment {
-//         GCP_CREDS = credentials("GCP_CREDS")
-//       }
-//       steps {
-//         dir("operator") {
-//           sh './hack/jenkins/setup-for-integration-test.sh'
-//           sh './hack/jenkins/install_docker_buildx.sh'
-//           sh 'make semver-cli'
-//         }
-//       }
-//     }
-//     stage("Publish") {
-//       environment {
-//         RELEASE_TYPE = "alpha"
-//       }
-//       steps {
-//         dir("operator") {
-//           sh 'echo $HARBOR_CREDS_PSW | docker login $PREFIX -u $HARBOR_CREDS_USR --password-stdin'
-//           sh 'make docker-xplatform-build'
-//         }
-//       }
-//     }
-//     stage("Update RC branch") {
-//       environment {
-//         RELEASE_TYPE = "alpha"
-//         TOKEN = credentials('GITHUB_TOKEN')
-//       }
-//       steps {
-//         dir("operator") {
-//           sh './hack/jenkins/create-rc-ci.sh'
-//           script {
-//             env.OPERATOR_YAML_RC_SHA = sh(returnStdout: true, script: 'git rev-parse HEAD').trim()
-//           }
-//         }
-//       }
-//     }
-//
-//     stage("Run Integration Tests") {
-//       environment {
-//         OPERATOR_YAML_TYPE="rc"
-//       }
-//
-//       parallel {
-//         stage("GKE") {
-//           agent {
-//             label "gke"
-//           }
-//           options {
-//             timeout(time: 30, unit: 'MINUTES')
-//           }
-//           environment {
-//             GKE_CLUSTER_NAME = "k8po-jenkins-ci-zone-a"
-//             GCP_ZONE="a"
-//             GCP_CREDS = credentials("GCP_CREDS")
-//             GCP_PROJECT = "wavefront-gcp-dev"
-//           }
-//           stages {
-//             stage("without customization") {
-//               steps {
-//                 dir("operator") {
-//                   sh './hack/jenkins/setup-for-integration-test.sh'
-//                   sh './hack/jenkins/install_docker_buildx.sh'
-//                   sh 'make semver-cli'
-//                   lock("integration-test-gke") {
-//                       sh 'make gke-connect-to-cluster'
-//                       sh 'make clean-cluster'
-//                       sh 'make integration-test'
-//                       sh 'make clean-cluster'
-//                   }
-//                 }
-//               }
-//             }
-//
-//             stage("with customization") {
-//               environment {
-//                 KUSTOMIZATION_TYPE="custom"
-//                 NS="custom-namespace"
-//                 SOURCE_PREFIX="projects.registry.vmware.com/tanzu_observability"
-//                 PREFIX="projects.registry.vmware.com/tanzu_observability_keights_saas"
-//                 HARBOR_CREDS = credentials("projects-registry-vmware-tanzu_observability_keights_saas-robot")
-//                 INTEGRATION_TEST_ARGS="-r advanced"
-//               }
-//               steps {
-//                 dir("operator") {
-//                   sh './hack/jenkins/setup-for-integration-test.sh'
-//                   sh './hack/jenkins/install_docker_buildx.sh'
-//                   sh 'make semver-cli'
-//                   lock("integration-test-gke") {
-//                     sh 'make gke-connect-to-cluster'
-//                     sh 'docker logout $PREFIX'
-//                     sh 'echo $HARBOR_CREDS_PSW | docker login $PREFIX -u $HARBOR_CREDS_USR --password-stdin'
-//                     sh 'make docker-copy-images'
-//                     sh 'make integration-test'
-//                     sh 'make clean-cluster'
-//                   }
-//                 }
-//               }
-//             }
-//           }
-//         }
-//
-//         stage("EKS") {
-//           agent {
-//             label "eks"
-//           }
-//           options {
-//             timeout(time: 30, unit: 'MINUTES')
-//           }
-//           environment {
-//             GCP_CREDS = credentials("GCP_CREDS")
-//             AWS_SHARED_CREDENTIALS_FILE = credentials("k8po-ci-aws-creds")
-//             AWS_CONFIG_FILE = credentials("k8po-ci-aws-profile")
-//           }
-//           steps {
-//             dir("operator") {
-//               sh './hack/jenkins/setup-for-integration-test.sh'
-//               sh './hack/jenkins/install_docker_buildx.sh'
-//               sh 'make semver-cli'
-//               lock("integration-test-eks") {
-//                   sh 'make target-eks'
-//                   sh 'make clean-cluster'
-//                   sh 'make integration-test'
-//                   sh 'make clean-cluster'
-//               }
-//             }
-//           }
-//         }
-//
-//         stage("AKS") {
-//           agent {
-//             label "aks"
-//           }
-//           options {
-//             timeout(time: 30, unit: 'MINUTES')
-//           }
-//           environment {
-//             GCP_CREDS = credentials("GCP_CREDS")
-//             AKS_CLUSTER_NAME = "k8po-ci"
-//           }
-//           steps {
-//             dir("operator") {
-//               sh './hack/jenkins/setup-for-integration-test.sh'
-//               sh './hack/jenkins/install_docker_buildx.sh'
-//               sh 'make semver-cli'
-//               lock("integration-test-aks") {
-//                 withCredentials([file(credentialsId: 'aks-kube-config', variable: 'KUBECONFIG')]) {
-//                   sh 'kubectl config use k8po-ci'
-//                   sh 'make clean-cluster'
-//                   sh 'make integration-test'
-//                   sh 'make clean-cluster'
-//                 }
-//               }
-//             }
-//           }
-//         }
-//       }
-//     }
-//
-//   }
-//   post {
-//     regression {
-//       slackSend (channel: '#tobs-k8po-team', color: '#FF0000', message: "CI OPERATOR BUILD FAILED: <${env.BUILD_URL}|${env.JOB_NAME} [${env.BUILD_NUMBER}]>")
-//     }
-//     fixed {
-//       slackSend (channel: '#tobs-k8po-team', color: '#008000', message: "CI OPERATOR BUILD FIXED: <${env.BUILD_URL}|${env.JOB_NAME} [${env.BUILD_NUMBER}]>")
-//     }
-//   }
-// }
-=======
 pipeline {
   agent any
 
@@ -404,5 +200,4 @@
       slackSend (channel: '#tobs-k8po-team', color: '#008000', message: "CI OPERATOR BUILD FIXED: <${env.BUILD_URL}|${env.JOB_NAME} [${env.BUILD_NUMBER}]>")
     }
   }
-}
->>>>>>> 8fdcc478
+}