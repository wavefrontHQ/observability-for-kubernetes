#!/bin/bash -e

REPO_ROOT=$(git rev-parse --show-toplevel)/operator
source ${REPO_ROOT}/hack/test/k8s-utils.sh
source ${REPO_ROOT}/hack/test/egress-http-proxy/egress-proxy-setup-functions.sh

NS=observability-system
NO_CLEANUP=false

function setup_test() {
  local type=$1
  local wf_url="${2:-${WAVEFRONT_URL}}"
  local cluster_name=${CONFIG_CLUSTER_NAME}-$type

  echo "Deploying Wavefront CR with Cluster Name: $cluster_name ..."

  wait_for_cluster_ready "$NS"

  sed "s/YOUR_CLUSTER_NAME/$cluster_name/g" ${REPO_ROOT}/hack/test/deploy/scenarios/wavefront-$type.yaml |
    sed "s/YOUR_WAVEFRONT_URL/$wf_url/g" |
    sed "s/YOUR_API_TOKEN/${WAVEFRONT_TOKEN}/g" |
    sed "s/YOUR_NAMESPACE/${NS}/g" >hack/test/_v1alpha1_wavefront_test.yaml

  if [[ "$type" == "with-http-proxy" ]]; then
    deploy_egress_proxy
    create_mitmproxy-ca-cert_pem_file
    echo "---" >> hack/test/_v1alpha1_wavefront_test.yaml
    yq eval '.stringData.tls-root-ca-bundle = "'"$(< ${REPO_ROOT}/hack/test/egress-http-proxy/mitmproxy-ca-cert.pem)"'"' ${REPO_ROOT}/hack/test/egress-http-proxy/https-proxy-secret.yaml >> hack/test/_v1alpha1_wavefront_test.yaml
  fi

  kubectl apply -f hack/test/_v1alpha1_wavefront_test.yaml

  wait_for_cluster_ready "$NS"
}

function run_test_wavefront_metrics() {
  local type=$1
  local cluster_name=${CONFIG_CLUSTER_NAME}-$type
  echo "Running test wavefront metrics, cluster_name $cluster_name ..."

  ${REPO_ROOT}/hack/test/test-wavefront-metrics.sh -t ${WAVEFRONT_TOKEN} -n $cluster_name -e "$type-test.sh" -o ${VERSION}
}

function run_health_checks() {
  local type=$1
  local should_be_healthy="${2:-true}"
  printf "Running health checks ..."

  local health_status=
  for _ in {1..120}; do
    health_status=$(kubectl get wavefront -n $NS --request-timeout=10s -o=jsonpath='{.items[0].status.status}') || true
    if [[ "$health_status" == "Healthy" ]]; then
      break
    fi
    printf "."
    sleep 2
  done

  echo " done."

  if [[ "$health_status" != "Healthy" ]]; then
    red "Health status for $type: expected = true, actual = $health_status"
    exit 1
  fi

  proxyLogErrorCount=$(kubectl logs deployment/wavefront-proxy -n $NS | grep " ERROR " | wc -l | sed -e 's/^[[:space:]]*//' -e 's/[[:space:]]*$//')
  if [[ $proxyLogErrorCount -gt 0 ]]; then
    red "Expected proxy log error count of 0, but got $proxyLogErrorCount"
    exit 1
  fi
}

function run_unhealthy_checks() {
  local type=$1
  echo "Running unhealthy checks ..."

  for _ in {1..10}; do
    health_status=$(kubectl get wavefront -n $NS --request-timeout=10s -o=jsonpath='{.items[0].status.status}') || true
    if [[ "$health_status" == "Unhealthy" ]]; then
      break
    fi
    printf "."
    sleep 1
  done

  if [[ "$health_status" != "Unhealthy" ]]; then
    red "Health status for $type: expected = false, actual = $health_status"
    exit 1
  else
    yellow "Success got expected error: $(kubectl get wavefront -n $NS -o=jsonpath='{.items[0].status.message}')"
  fi
}

function clean_up_test() {
  local type=$1
  echo "Cleaning Up Test '$type' ..."

  kubectl delete -f hack/test/_v1alpha1_wavefront_test.yaml
<<<<<<< HEAD
=======

  if [[ "$type" == "with-http-proxy" ]]; then
    delete_egress_proxy
  fi
>>>>>>> b628da28

  wait_for_proxy_termination "$NS"
}

function checks_to_remove() {
  local file_name=$1
  local component_name=$2
  local checks=$3
  local tempFile

  for i in ${checks//,/ }; do
    tempFile=$(mktemp)
    local excludeCheck=$(echo $i | sed -r 's/:/ /g')
    local awk_command="!/.*$excludeCheck.*$component_name|.*$component_name.*$excludeCheck/"
    cat "$file_name" | awk "$awk_command" >"$tempFile" && mv "$tempFile" "$file_name"
  done
}

function run_static_analysis() {
  local type=$1
  local k8s_env=$(k8s_env)
  echo "Running static analysis ..."

  local resources_yaml_file=$(mktemp)
  local exit_status=0
  kubectl get "$(kubectl api-resources --verbs=list --namespaced -o name | tr '\n' ',' | sed s/,\$//)" --ignore-not-found -n $NS -o yaml |
    yq '.items[] | split_doc' - >"$resources_yaml_file"

  echo "Running static analysis: kube-linter"

  local kube_lint_results_file=$(mktemp)
  local kube_lint_check_errors=$(mktemp)
  ${REPO_ROOT}/bin/kube-linter lint "$resources_yaml_file" --format json 1>"$kube_lint_results_file" 2>/dev/null || true

  local current_lint_errors="$(jq '.Reports | length' "$kube_lint_results_file")"
  yellow "Kube linter error count: ${current_lint_errors}"

  jq -r '.Reports[] | "|" + .Check + "|  " +.Object.K8sObject.GroupVersionKind.Kind + " " + .Object.K8sObject.Namespace + "/" +  .Object.K8sObject.Name + ": " + .Diagnostic.Message' "$kube_lint_results_file" 1>"$kube_lint_check_errors" 2>/dev/null || true

  #REMOVE KNOWN CHECKS
  #non root checks for logging
  checks_to_remove "$kube_lint_check_errors" "wavefront-logging" "run-as-non-root,no-read-only-root-fs"
  #sensitive-host-mounts checks for the collector
  checks_to_remove "$kube_lint_check_errors" "collector" "sensitive-host-mounts"

  current_lint_errors=$(cat "$kube_lint_check_errors" | wc -l)
  yellow "Kube linter error count (with known errors removed): ${current_lint_errors}"
  local known_lint_errors=0
  if [ $current_lint_errors -gt $known_lint_errors ]; then
    red "Failure: Expected error count = $known_lint_errors"
    cat "$kube_lint_check_errors"
    exit_status=1
  fi

  echo "Running static analysis: kube-score"
  local kube_score_results_file=$(mktemp)
  local kube_score_critical_errors=$(mktemp)
  ${REPO_ROOT}/bin/kube-score score "$resources_yaml_file" --ignore-test pod-networkpolicy --output-format ci >"$kube_score_results_file" || true

  grep '\[CRITICAL\]' "$kube_score_results_file" >"$kube_score_critical_errors"
  local current_score_errors=$(cat "$kube_score_critical_errors" | wc -l)
  yellow "Kube score error count: ${current_score_errors}"

  #REMOVE KNOWN CHECKS
  #non root checks for logging
  checks_to_remove "$kube_score_critical_errors" "wavefront-logging" "security:context,low:user:ID,low:group:ID"
  if [[ "$k8s_env" == "Kind" ]]; then
    checks_to_remove "$kube_score_critical_errors" "wavefront-controller-manager" "ImagePullPolicy"
  fi

  current_score_errors=$(cat "$kube_score_critical_errors" | wc -l)
  yellow "Kube score error count (with known errors removed): ${current_score_errors}"
  local known_score_errors=0
  if [ $current_score_errors -gt $known_score_errors ]; then
    red "Failure: Expected error count = $known_score_errors"
    cat "$kube_score_critical_errors"
    exit_status=1
  fi

  echo "Running static analysis: ServiceAccount automountServiceAccountToken checks"
  local automountToken=
  local service_accounts=$(kubectl get serviceaccounts -l app.kubernetes.io/name=wavefront -n $NS -o name | tr '\n' ',' | sed "s/serviceaccount\///g" | sed s/,\$//)

  for i in ${service_accounts//,/ }; do
    automountToken=$(kubectl get serviceaccount $i -n $NS -o=jsonpath='{.automountServiceAccountToken}' | tr -d '\n')
    if [[ $automountToken != "false" ]]; then
      red "Failure: Expected automountToken in $i to be \"false\", but was $automountToken"
      exit 1
    fi
  done

  echo "Running static analysis: Pod automountServiceAccountToken checks"
  local pods=$(kubectl get pods -l app.kubernetes.io/name=wavefront -n $NS -o name | tr '\n' ',' | sed "s/pod\///g" | sed s/,\$//)

  for i in ${pods//,/ }; do
    automountToken=$(kubectl get pod $i -n $NS -o=jsonpath='{.spec.automountServiceAccountToken}' | tr -d '\n')
    if [[ $automountToken == "" ]]; then
      red "Failure: Expected automountToken in $i to be set"
      exit 1
    fi
  done

  if [[ $exit_status -ne 0 ]]; then
    exit $exit_status
  fi
}

function run_logging_checks() {
  printf "Running logging checks ..."
  local max_logs_received=0
  for _ in {1..12}; do
    max_logs_received=$(kubectl -n $NS logs -l app.kubernetes.io/name=wavefront -l app.kubernetes.io/component=proxy --tail=-1 | grep "Logs received" | awk 'match($0, /[0-9]+ logs\/s/) { print substr( $0, RSTART, RLENGTH )}' | awk '{print $1}' | sort -n | tail -n1 2>/dev/null)
    if [[ $max_logs_received -gt 0 ]]; then
      break
    fi
    sleep 5
  done

  if [[ $max_logs_received -eq 0 ]]; then
    red "Expected max logs received to be greater than 0, but got $max_logs_received"
    exit 1
  fi
  echo " done."
}

function run_logging_integration_checks() {
  printf "Running logging checks with test-proxy ..."

  # send request to the fake proxy control endpoint and check status code for success
  kill $(jobs -p) &>/dev/null || true
  sleep 3
  kubectl --namespace "$NS" port-forward deploy/test-proxy 8888 &
  trap 'kill $(jobs -p) &>/dev/null || true' EXIT
  sleep 3

  RES=$(mktemp)

  for _ in {1..10}; do
    RES_CODE=$(curl --silent --output "$RES" --write-out "%{http_code}" "http://localhost:8888/logs/assert")
    if [[ $RES_CODE -eq 200 ]]; then
      break
    fi
    sleep 1
  done

  # Helpful for debugging:
  # cat "${RES}" >/tmp/test

  if [[ $RES_CODE -eq 204 ]]; then
    red "Logs were never received by test proxy"
    kubectl -n observability-system exec deployment/test-proxy -- cat /logs/test-proxy.log
    exit 1
  fi

  # TODO look at result and pass or fail test
  if [[ $RES_CODE -gt 399 ]]; then
    red "LOGGING ASSERTION FAILURE"
    kubectl -n observability-system exec deployment/test-proxy -- cat /logs/test-proxy.log
    exit 1
  fi

  hasValidFormat=$(jq -r .hasValidFormat "${RES}")
  if [[ ${hasValidFormat} -ne 1 ]]; then
    red "Test proxy received logs with invalid format"
    kubectl -n observability-system exec deployment/test-proxy -- cat /logs/test-proxy.log
    exit 1
  fi

  hasValidTags=$(jq -r .hasValidTags "${RES}")
  missingExpectedTags="$(jq .missingExpectedTags "${RES}")"
  missingExpectedTagsCount="$(jq .missingExpectedTagsCount "${RES}")"

  missingExpectedOptionalTags="$(jq .missingExpectedOptionalTagsMap "${RES}")"

  emptyExpectedTags="$(jq .emptyExpectedTags "${RES}")"
  emptyExpectedTagsCount="$(jq .emptyExpectedTagsCount "${RES}")"

  unexpectedAllowedLogs="$(jq .unexpectedAllowedLogs "${RES}")"
  unexpectedAllowedLogsCount="$(jq .unexpectedAllowedLogsCount "${RES}")"

  unexpectedDeniedTags="$(jq .unexpectedDeniedTags "${RES}")"
  unexpectedDeniedTagsCount="$(jq .unexpectedDeniedTagsCount "${RES}")"

  receivedLogCount=$(jq .receivedLogCount "${RES}")

  if [[ ${hasValidTags} -ne 1 ]]; then
    red "Invalid tags were found:"

    if [[ ${missingExpectedOptionalTags} != "null" ]]; then
      echo ""
      red "* Test proxy did not receive expected optional tags:"
      red "${missingExpectedOptionalTags}"
    fi

    if [[ ${missingExpectedTags} != "null" ]]; then
      echo ""
      red "* Test proxy received logs (${missingExpectedTagsCount}/${receivedLogCount} logs) that were missing expected tags:"
      red "${missingExpectedTags}"
    fi

    if [[ ${emptyExpectedTags} != "null" ]]; then
      echo ""
      red "* Test proxy received logs (${emptyExpectedTagsCount}/${receivedLogCount} logs) with expected tags that were empty:"
      red "${emptyExpectedTags}"
    fi

    if [[ ${unexpectedAllowedLogs} != "null" ]]; then
      echo ""
      red "* Test proxy received (${unexpectedAllowedLogsCount}/${receivedLogCount} logs) logs that should not have been there because none of their tags were in the allowlist:"
      red "${unexpectedAllowedLogs}"
    fi

    if [[ ${unexpectedDeniedTags} != "null" ]]; then
      echo ""
      red "* Test proxy received (${unexpectedDeniedTagsCount}/${receivedLogCount} logs) logs that should not have been there because some of their tags were in the denylist:"
      red "${unexpectedDeniedTags}"
    fi

    exit 1
  fi

  echo "Integration test complete. ${receivedLogCount} logs were checked."
}

function run_test() {
  local type=$1
  shift
  local checks=("$@")
  echo ""
  green "Running test $type"

  setup_test $type

  if [[ " ${checks[*]} " =~ " unhealthy " ]]; then
    run_unhealthy_checks $type
  elif [[ " ${checks[*]} " =~ " health " ]]; then
    run_health_checks $type
  fi

  if [[ " ${checks[*]} " =~ " static_analysis " ]]; then
    run_static_analysis $type
  fi

  if [[ " ${checks[*]} " =~ " test_wavefront_metrics " ]]; then
    run_test_wavefront_metrics $type
  fi

  if [[ " ${checks[*]} " =~ " logging " ]]; then
    run_logging_checks
  fi

  if [[ " ${checks[*]} " =~ " logging-integration-checks " ]]; then
    run_logging_integration_checks
  fi

	if ! $NO_CLEANUP; then
		clean_up_test $type
	fi

  green "Successfully ran $type test!"
}

function print_usage_and_exit() {
  echo "Failure: $1"
  echo "Usage: $0 [flags] [options]"
  echo -e "\t-t wavefront token (required)"
  echo -e "\t-c wavefront instance name (default: 'nimba')"
  echo -e "\t-v operator version (default: load from 'release/OPERATOR_VERSION')"
  echo -e "\t-n config cluster name for metric grouping (default: \$(whoami)-<default version from file>-release-test)"
  echo -e "\t-r tests to run (runs all by default)"
  echo -e "\t-d namespace to create CR in (default: observability-system)"
  echo -e "\t-e no cl[e]anup after test to debug testing framework"
  exit 1
}

function main() {
  # REQUIRED
  local WAVEFRONT_TOKEN=

  local WAVEFRONT_URL="https:\/\/nimba.wavefront.com"
  local WF_CLUSTER=nimba
  local VERSION=$(cat ${REPO_ROOT}/release/OPERATOR_VERSION)
  local K8S_ENV=$(cd ${REPO_ROOT}/hack/test && ./get-k8s-cluster-env.sh)
  local CONFIG_CLUSTER_NAME=$(create_cluster_name)
  local tests_to_run=()

  while getopts ":t:c:v:n:r:d:e" opt; do
    case $opt in
    t)
      WAVEFRONT_TOKEN="$OPTARG"
      ;;
    c)
      WF_CLUSTER="$OPTARG"
      ;;
    v)
      VERSION="$OPTARG"
      ;;
    n)
      CONFIG_CLUSTER_NAME="$OPTARG"
      ;;
    r)
      tests_to_run+=("$OPTARG")
      ;;
    d)
      NS="$OPTARG"
      ;;
		e)
			NO_CLEANUP=true
			;;
    \?)
      print_usage_and_exit "Invalid option: -$OPTARG"
      ;;
    esac
  done

  if [[ ${#tests_to_run[@]} -eq 0 ]]; then
    tests_to_run=(
      "validation-errors"
      "validation-legacy"
      "allow-legacy-install"
      "basic"
      "advanced"
      "logging-integration"
      "with-http-proxy"
    )
  fi

  if [[ -z ${WAVEFRONT_TOKEN} ]]; then
    print_usage_and_exit "wavefront token required"
  fi

  if [[ -z ${CONFIG_CLUSTER_NAME} ]]; then
    CONFIG_CLUSTER_NAME=$(create_cluster_name)
  fi

  cd "$REPO_ROOT"

  if [[ " ${tests_to_run[*]} " =~ " validation-errors " ]]; then
    run_test "validation-errors" "unhealthy"
  fi
  if [[ " ${tests_to_run[*]} " =~ " validation-legacy " ]]; then
    run_test "validation-legacy" "unhealthy"
  fi
  if [[ " ${tests_to_run[*]} " =~ " logging-integration " ]]; then
    run_test "logging-integration" "logging-integration-checks"
  fi
  if [[ " ${tests_to_run[*]} " =~ " allow-legacy-install " ]]; then
    run_test "allow-legacy-install" "healthy"
  fi
  if [[ " ${tests_to_run[*]} " =~ " basic " ]]; then
    run_test "basic" "health" "static_analysis"
  fi
  if [[ " ${tests_to_run[*]} " =~ " advanced " ]]; then
    run_test "advanced" "health" "test_wavefront_metrics" "logging"
  fi
  if [[ " ${tests_to_run[*]} " =~ " with-http-proxy " ]]; then
    run_test "with-http-proxy" "health" "test_wavefront_metrics"
  fi
}

main "$@"<|MERGE_RESOLUTION|>--- conflicted
+++ resolved
@@ -96,13 +96,10 @@
   echo "Cleaning Up Test '$type' ..."
 
   kubectl delete -f hack/test/_v1alpha1_wavefront_test.yaml
-<<<<<<< HEAD
-=======
 
   if [[ "$type" == "with-http-proxy" ]]; then
     delete_egress_proxy
   fi
->>>>>>> b628da28
 
   wait_for_proxy_termination "$NS"
 }
