--- conflicted
+++ resolved
@@ -63,13 +63,11 @@
 	// Namespace is for internal use
 	Namespace string `json:"-"`
 
-<<<<<<< HEAD
+	// Openshift is for internal use
+	Openshift bool `json:"-"`
+
 	// Cluster UUID is for internal use only
 	ClusterUUID string `json:"-"`
-=======
-	// Openshift is for internal use
-	Openshift bool `json:"-"`
->>>>>>> 878b6443
 }
 
 type Metrics struct {
