--- conflicted
+++ resolved
@@ -13,10 +13,6 @@
 RETRIES=${METRICS_RETRY_COUNT:-14}
 echo "Max number of retries: $RETRIES"
 FLUSH_INTERVAL=5
-<<<<<<< HEAD
-RETRIES=28 # TODO make configurable
-=======
->>>>>>> cf62fa81
 printf "Diffing metrics .."
 for (( i=1; i<="$RETRIES"; i++ )) do
   printf "."
